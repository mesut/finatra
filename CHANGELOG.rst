.. Author notes: this file is formatted with restructured text
  (http://docutils.sourceforge.net/docs/user/rst/quickstart.html)
  as it is included in Finatra's documentation.

Note that ``RB_ID=#`` and ``PHAB_ID=#`` correspond to associated message in commits.

Unreleased
----------

19.1.0
-------

Added
~~~~~

<<<<<<< HEAD
* finatra-jackson: Added @Pattern annotation to support to finatra/jackson for regex pattern
  validation on string values
=======
* finatra-kafka-streams: SumAggregator and CompositeSumAggregator only support enhanced window
  aggregations for the sum operation. Deprecate SumAggregator and CompositeSumAggregator and create 
  an AggregatorTransformer class that can perform arbitrary aggregations. ``PHAB_ID=D257138``

* finatra-streams: Open-source Finatra Streams. Finatra Streams is an integration
  between Kafka Streams and Finatra which we've been using internally at Twitter
  for the last year. The library is not currently open-source.
  ``PHAB_ID=D248408``
>>>>>>> a3e4c69b

* inject-server: Add lint rule to alert when deprecated `util-logging` JUL flags from the
  `c.t.inject.server.DeprecatedLogging` trait are user defined. This trait was mixed-in
  only for backwards compatibility when TwitterServer was moved to the slf4j-api and the flags are
  not expected to be configured. By default, `util-app` based applications will fail to start if
  they are passed a flag value at startup which they do not define. Users should instead configure
  their chosen slf4j-api logging implementation directly. ``PHAB_ID=D256489``

* finatra-thrift: `c.t.finatra.thrift.Controllers` now support per-method filtering and
  access to headers via `c.t.scrooge.{Request, Response}` wrappers. To use this new
  functionality, create a `Controller` which extends the
  `c.t.finatra.thrift.Controller(SomeThriftService)` abstract class instead of constructing a
  Controller that mixes in the `SomeThriftService.BaseServiceIface` trait. With this, you can now
  provide implementations in form of `c.t.scrooge.Request`/`c.t.scrooge.Response` wrappers by calling
  the `handle(ThriftMethod)` method. Note that a `Controller` constructed this way cannot also
  extend a `BaseServiceIface`.

    handle(SomeMethod).filtered(someFilter).withFn { req: Request[SomeMethod.Args] =>
      val requestHeaders = req.headers
      // .. implementation here

      // response: Future[Response[SomeMethod.SuccessType]]
    }

  Note that if `Request`/`Response` based implementations are used the types on any
  existing `ExceptionMappers` should be adjusted accordingly. Also, if a `DarkTrafficFilterModule`
  was previously used, it must be swapped out for a `ReqRepDarkTrafficFilterModule`
  ``PHAB_ID=D236724``

Changed
~~~~~~~

* inject-core, inject-server: Remove deprecated `@Bind` support from test mixins. Users should
  instead prefer using the `bind[T] <https://twitter.github.io/finatra/user-guide/testing/bind_dsl.html>`__
  DSL in tests. ``PHAB_ID=D250325``

* inject-app: Remove deprecated `bind[T]` DSL methods from `c.t.inject.app.BindDSL`.

  Instead of:

  .. code:: scala

    injector.bind[T](instance)
    injector.bind[T, Ann](instance)
    injector.bind[T](ann, instance)

  Users should instead use the more expressive forms of these methods, e.g.,:

  .. code:: scala

    injector.bind[T].toInstance(instance)
    injector.bind[T].annotatedWith[Ann].toInstance(instance)
    injector.bind[T].annotatedWith(ann).toInstance(instance)

  which more closely mirrors the scala-guice binding DSL. ``PHAB_ID=D255591``

* finatra-thrift: For services that wish to support dark traffic over
  `c.t.scrooge.Request`/`c.t.scrooge.Response`-based services, a new dark traffic module is
  available: `c.t.finatra.thrift.modules.ReqRepDarkTrafficFilterModule` ``PHAB_ID=D236724``

* finatra-thrift: Creating a `c.t.finatra.thrift.Controller` that extends a
  `ThriftService.BaseServiceIface` has been deprecated. See the related bullet point in "Added" with
  the corresponding PHAB_ID to this one for how to migrate. ``PHAB_ID=D236724``

* inject-core, inject-server: Remove deprecated `WordSpec` testing utilities. The framework
  default ScalaTest testing style is `FunSuite` though users are free to mix their testing
  style of choice with the framework provided test mixins as per the
  `documentation <https://twitter.github.io/finatra/user-guide/testing/mixins.html>`__.
  ``PHAB_ID=D255094``

* finatra-thrift: Instead of failing (potentially silently)
  `c.t.finatra.thrift.routing.ThriftWarmup` now explicitly checks that it is
  using a properly configured `c.t.finatra.thrift.routing.Router` ``PHAB_ID=D253603``

* finatra-inject: `c.t.finatra.inject.server.PortUtils` has been modified to
  work with `c.t.f.ListeningServer` only. Methods which worked with the
  now-removed `c.t.f.b.Server` have been modified or removed.
  ``PHAB_ID=D254339``

* finatra-kafka-streams: Finatra Queryable State methods currently require the window size 
  to be passed into query methods for windowed key value stores. This is unnecessary, as 
  the queryable state class can be passed the window size at construction time. We also now 
  save off all FinatraKeyValueStores in a global manager class to allow query services 
  (e.g. thrift) to access the same KeyValueStore implementation that the FinatraTransformer 
  is using. ``PHAB_ID=D256920``

Fixed
~~~~~

* finatra-kafka-streams: Fix bug where KeyValueStore#isOpen was throwing an
  exception when called on an uninitialized key value store
  ``PHAB_ID=D257635``

Closed
~~~~~~

18.12.0
-------

Added
~~~~~

Changed
~~~~~~~

* finatra-thrift: `c.t.finatra.thrift.Controller` is now an abstract class
  rather than a trait. ``PHAB_ID=D251314``

* finatra-thrift: `c.t.finatra.thrift.internal.ThriftMethodService` is now
  private. ``PHAB_ID=D251186``

* finatra-thrift: `c.t.finatra.thrift.exceptions.FinatraThriftExceptionMapper` and
  `c.t.finatra.thrift.exceptions.FinatraJavaThriftExceptionMapper` now extend
  `ExceptionManager[Throwable, Nothing]` since the return type was never used. They are
  now also final. ``PHAB_ID=D249011``

* finatra-thrift: Remove `c.t.finatra.thrift.routing.JavaThriftRouter#beforeFilter`. This method
  adds too much confusion to the Router API and users are encouraged to instead apply their
  TypeAgnostic Filters directly to the resultant `Service[-R, +R]`  by overriding the
  `c.t.finatra.thrift.AbstractThriftServer#configureService` method instead. ``PHAB_ID=D245424``

* finatra-thrift: `c.t.finagle.Filter.TypeAgnostic` filters are now the standard type of filter
  that can be added by configuring a `ThriftRouter`. `c.t.finatra.thrift.ThriftFilter` has been
  deprecated. ``PHAB_ID=D238666``

* finatra-thrift: `c.t.finatra.thrift.ThriftRequest` has been deprecated. All of the information
  contained in a ThriftRequest can be found in other ways:
    `methodName` -> `Method.current.get.name`
    `traceId`    -> `Trace.id`
    `clientId`   -> `ClientId.current`
  ``PHAB_ID=D238666``

Fixed
~~~~~

* finatra-http: Validate headers to prevent header injection vulnerability. ``PHAB_ID=D246889``

Closed
~~~~~~

18.11.0
-------

Added
~~~~~

Changed
~~~~~~~

* finatra-thrift: Fixes and improvements for better Java support. ExceptionMappingFilter now
  works properly with generated Java controllers, added an exception mapper for the exceptions
  defined in `finatra_thrift_exceptions.thrift` which works on the geneated Java code for these
  exceptions. Better Java API separation to make usage less error prone and confusing.
  ``PHAB_ID=D237483``

* finatra-thrift: (BREAKING API CHANGE) Update `DarkTrafficFilter#handleFailedInvocation` to accept
  the request type for more fidelity in handling the failure. ``PHAB_ID=D237484``

* finatra-http: Move `request.ContentType` and `response.Mustache` Java annotations to
  `com.twitter.finatra.http` package namespace. ``PHAB_ID=D237485``

* finatra-jackson: Move away from deprecated code and update error handling and exceptions post
  Jackson 2.9.x upgrade. ``PHAB_ID=D229601``

* inject-core: (BREAKING API CHANGE) Remove `c.t.inject.TestMixin#sleep`. We do not want to
  promote this usage of Thread blocking in testing utilities. Add a new testing function:
  `c.t.inject.TestMixin#await` which will perform `Await.result` on a given `c.t.util.Awaitable`.
  This function was duplicated across tests in the codebase. We also introduce an overridable default
  timeout on the underlying `Await.result` call: `c.t.inject.TestMixin#defaultAwaitTimeout`.
  ``PHAB_ID=D231717``

Fixed
~~~~~

* finatra-http: Fix registration of HTTP Routes in the Library registry to properly account
  for Routes that duplicate a URI with a different HTTP verb. That is, a Route should be considered
  unique per URI + HTTP verb combination. ``PHAB_ID=D232014``

Closed
~~~~~~

18.10.0
-------

Added
~~~~~

Changed
~~~~~~~

* finatra-http, finatra-thrift: Make HTTP and Thrift StatsFilters "Response Classification"
  aware. ``PHAB_ID=D219116``

* finatra-http, finatra-thrift: (BREAKING API CHANGE) Update the `DarkTrafficFilterModule` in
  both HTTP and Thrift to allow for specifying further configuration of the underlying Finagle client.
  This allows users the ability to set Finagle client concerns like ResponseClassification or other
  configuration not expressed by the DarkTrafficFilterModule's API.

  Additionally, the Thrift `DarkTrafficFilterModule` has been updated to be ThriftMux only.
  For more information on mux see: `What is ThriftMux <https://twitter.github.io/finagle/guide/FAQ.html?highlight=thriftmux#what-is-thriftmux>`__.

  We also update the `enableSampling` method to accept a `c.t.inject.Injector` to aid in the
  decision-making for if a given request should be "sampled" by the filter. ``PHAB_ID=D225897``

* finatra-thrift: (BREAKING API CHANGE) Update `c.t.finatra.thrift.routing.ThriftRouter` API for
  adding Java Thrift controllers. The `service: Class[_]` was rendered unnecessary some time ago
  but not removed from the API signature. Because this parameter is useless and it shadows
  another variable inside of the code we remove it from the signature altogether rather than
  deprecating the API. ``PHAB_ID=D224336``

* finatra-thrift: Rename `defaultFinatraThriftPort` to `defaultThriftPort`.
  ``PHAB_ID=D224735``

Fixed
~~~~~

* finatra-thrift: Set the bound `StatsReceiver` in the underlying Finagle `ThriftMux` server
  in the `c.t.finatra.thrift.ThriftServer`. This prevented testing of underlying Finagle server
  stats as the `InMemoryStatsReceiver` used by the `EmbeddedThriftServer` was not properly passed
  all the way through the stack. ``PHAB_ID=D228494``

Closed
~~~~~~

18.9.1
------

Added
~~~~~

Changed
~~~~~~~

* finatra-thrift: Allow java classes to extend ThriftFilter via AbstractThriftFilter.
  ``PHAB_ID=D221534``

* http/thrift: Update Library registry route information to include controller
  class name. ``PHAB_ID=D216425``

Fixed
~~~~~

Closed
~~~~~~

18.9.0
------

Added
~~~~~

Changed
~~~~~~~

* inject-core: Remove unnecessary Await.result Future.Value in TestMixin. ``PHAB_ID=D208995``

* finatra-http: (BREAKING API CHANGE) ``c.t.io.Reader`` and ``c.t.io.Writer`` are now abstracted
  over the type they produce/consume (``Reader[A]`` and ``Writer[A]``) and are no longer fixed to
  ``Buf``. ``PHAB_ID=D195638``

Fixed
~~~~~

Closed
~~~~~~

18.8.0
------

Added
~~~~~

Changed
~~~~~~~

* finatra-http: (BREAKING API CHANGE) Typical TLS Configuration for an HTTPS server has been
  moved into a trait, ``c.t.finatra.http.Tls`` which also defines the relevant flags (and
  overridable defaults) for specifying the SSL cert and key paths. Users can choose to mix this
  trait into their ``c.t.finatra.http.HttpServer`` classes in order to specify an HTTPS server.
  Users who wish to maintain the current HTTPS functionality SHOULD mix in the Tls trait to their
  HttpServer: e.g., ``class FooService extends HttpServer with Tls { ...   }`` Additionally, TLS
  transport configuration for the underlying Finagle ``c.t.finagle.Http.Server`` is no longer
  done by default when creating and running an HTTPS server. This is to allow for more flexible
  configuration on the underlying ``c.t.finagle.Http.Server`` when setting up TLS. Thus it is
  recommended that users ensure to either mix in the provided Tls trait or provide the correct
  ``c.t.finagle.Http.Server`` transport configuration via the ``configureHttpsServer`` method.
  ``PHAB_ID=D193579``

* finatra-http: Rename ``defaultFinatraHttpPort`` to ``defaultHttpPort``. ``PHAB_ID=D193578``

* finatra-utils: Remove deprecated ``c.t.f.utils.Handler``. ``PHAB_ID=D192288``

Fixed
~~~~~

Closed
~~~~~~

18.7.0
------

Added
~~~~~

* inject-utils: Add 'toLoggable' implicit from Array[Byte] to String.
  ``PHAB_ID=D182262``

Changed
~~~~~~~

Fixed
~~~~~

* finatra-http: Fix infinite loop introduced by ``PHAB D180166``. Fix underlying issue of the
  ``ResponseBuilder`` requiring a stored ``RouteInfo`` for classifying exceptions for stating.
  ``PHAB_ID=D189504``

* finatra-http: Fix FailureExceptionMapper handling of wrapped exceptions. Unwrap cause for
  all ``c.t.finagle.Failure`` exceptions, regardless of flags and add a try-catch to
  ``ExceptionManager`` to remap exceptions thrown by ``ExceptionMapper``\ s ``PHAB_ID=D180166``

* finatra-http: (BREAKING API CHANGE) Fix HttpResponseFilter to properly respect URI schema
  during location header overwriting\ ``PHAB_ID=D191448``

Closed
~~~~~~

18.6.0
------

Added
~~~~~

* finatra: Add HTTP route, Thrift method, and Filter information to the Library registry.
  ``PHAB_ID=D177583``

* finatra-inject/inject-logback: Add an ``c.t.inject.logback.AsyncAppender`` to provide
  metrics about the underlying queue. ``PHAB_ID=D173278``

Changed
~~~~~~~

* inject-slf4j: Move the SLF4J API logging bridges from ``inject-slf4j`` to ``inject-app``
  and ``inject-server``. This allows code in the inject framework to be mostly useful in
  environments where having the bridges on the classpath causes issues. ``PHAB_ID=D179652``

Fixed
~~~~~

* finatra-http: Fail startup for incorrect Controller callback functions. Controller route callback
  functions that do not specify an input parameter or specify an incorrect input parameter should
  fail server startup but were not correctly detected when building routes in the ``CallbackConverter``.
  The route building logic has been patched to correctly detect these routes which would fail at
  runtime to ensure we fail fast at server startup (and can thus be caught by StartupTests).
  ``PHAB_ID=D178330``

* finatra-http: Change exceptions emitted from ``c.t.f.http.filter.HttpNackFilter`` to not extend
  from ``HttpException`` and add a specific mapper over ``HttpNackException`` such that Nack
  exceptions are handled distinctly from HttpExceptions and thus more specifically. Handling
  of Nack exceptions should not be conflated with handling of the more generic ``HttpExceptions``
  and it should be clear if a new mapper is desired that it is specifically for changing how Nack
  exceptions are handled. ``PHAB_ID=D172456``

Closed
~~~~~~

18.5.0
------

Added
~~~~~

* examples: Add external TwitterServer example. ``PHAB_ID=D161204``

Changed
~~~~~~~

* inject-utils: Remove deprecated ``c.t.inject.RootMonitor``.
  ``PHAB_ID=D161036``

* finatra-http: Updated ``c.t.finatra.http.AdminHttpServer`` to
  isolate routes added to the admin. ``PHAB_ID=D157818``

Fixed
~~~~~

* inject-slf4j, finatra-http: Fix ``c.t.inject.logging.FinagleMDCAdapter`` to initialize
  properly. We were lazily initializing the backing ``java.util.Map``
  of the ``FinagleMDCAdapter``
  which could cause values to disappear when the map was not created
  eagerly enough. Typical
  usage would add one of the MDC logging filters to the top of the
  request filter chain which would
  put a value into the MDC thus creating the backing ``java.util.Map``
  early in the request chain.
  However, if a filter which puts to the MDC was not included and the
  first put happened in a
  Future closure the map state would be lost upon exiting the closure.

  This change updates how the MDC mapping is stored to move from a
  ``Local`` to a ``LocalContext``
  and introduces new ergonomics for using/initializing the framework MDC
  integration.

  Initialization of the MDC integration should now go through the
  ``c.t.inject.logging.MDCInitializer`` (that is users are not expected to
  need to interact directly with the ``FinagleMDCAdapter``). E.g.,
  to initialize the MDC:

  ``com.twitter.inject.logging.MDCInitializer.init()``

  This will initialize the ``org.slf4j.MDC`` and swap out the default
  ``org.slf4j.spi.MDCAdapter`` with
  an instance of the ``c.t.inject.logging.FinagleMDCAdapter`` allowing
  for reading/writing MDC values across Future boundaries.

  Then to start the scoping of an MDC context, use
  ``c.t.inject.logging.MDCInitializer#let``:

  ``com.twitter.inject.logging.MDCInitializer.let {     // operations which set and read MDC values     ???   }``
  Typically, this is done in a Filter wrapping the execution of the
  service in the Filter's apply,
  For example, the framework provides this initialization and scoping in
  both the ``c.t.finatra.http.filters.LoggingMDCFilter`` and the
  ``c.t.finatra.thrift.filters.LoggingMDCFilter``.

  Simply including these at the top of the request filter chain for a
  service will allow MDC integration to function properly. ``PHAB_ID=D159536``

*  inject-app: Ensure that installed modules are de-duped before
   creating injector. ``PHAB_ID=D160955``

Closed
~~~~~~

18.4.0
------

Added
~~~~~

* finatra-http: Added the ability for requests to have a maximum
  forward depth to
  ``c.t.finatra.http.routing.HttpRouter``, which prevents requests
  from being forwarded
  an infinite number of times. By default the maximum forward depth
  is 5. ``PHAB_ID=D154737``

* inject-thrift-client: Update ``configureServicePerEndpoint`` and
  ``configureMethodBuilder`` in ``ThriftMethodBuilderClientModule``
  to also pass a
  ``c.t.inject.Injector`` instance which allows users to use bound
  instances from the object graph when providing further ``thriftmux.MethodBuilder``
  or ``ThriftMethodBuilderFactory`` configuration.
  ``PHAB_ID=D155451``

* inject-thrift-client: Update ``configureThriftMuxClient`` in
  ``ThriftClientModuleTrait`` to
  also pass a ``c.t.inject.Injector`` instance which allows users to
  use bound instances
  from the object graph when providing further ``ThriftMux.client``
  configuration.
  ``PHAB_ID=D152973``

* inject-server: Capture errors on close of the underlying
  TwitterServer. The embedded
  testing utilities can now capture and report on an exception that
  occurs during close
  of the underlying TwitterServer.
  ``EmbeddedTwitterServer#assertCleanShutdown`` inspects
  for any Throwable captured from closing the underlying server which
  it will then throw.
  ``PHAB_ID=D148946``

* finatra-http: Created a new API into
  ``c.t.f.h.response.StreamingResponse`` which permits passing
  a ``transformer`` which is an
  ``AsynStream[T] => AsyncStream[(U, Buf)]`` for serialization
  purposes,
  as well as two callbacks -* ``onDisconnect``, called when the
  stream is disconnected, and ``onWrite``,
  which is a ``respond`` side-effecting callback to every individual
  write to the stream.
  ``PHAB_ID=D147925``

Changed
~~~~~~~

* inject-app: Update and improve the test ``#bind[T]`` DSL. The testing
  ``#bind[T]`` DSL is lacking in
  its ability to be used from Java and we would like to revise the API
  to be more expressive such
  that it also includes binding from a Type to a Type. Due to wanting
  to also support the ability
  to bind a Type to a Type, the DSL has been re-worked to more closely
  match the actual Guice binding DSL.

  For Scala users the ``#bind[T]`` DSL now looks as follows:

  ::

      bind[T].to[U <: T]
      bind[T].to[Class[U <: T]]
      bind[T].toInstance(T)

      bind[T].annotatedWith[Ann].to[U <: T]
      bind[T].annotatedWith[Ann].to[Class[U <: T]]
      bind[T].annotatedWith[Ann].toInstance(T)

      bind[T].annotatedWith[Class[Ann]].to[U <: T]
      bind[T].annotatedWith[Class[Ann]].to[Class[U <: T]]
      bind[T].annotatedWith[Class[Ann]].toInstance(T)

      bind[T].annotatedWith(Annotation).to[U <: T]
      bind[T].annotatedWith(Annotation).to[Class[U <: T]]
      bind[T].annotatedWith(Annotation).toInstance(T)

      bindClass(Class[T]).to[T]
      bindClass(Class[T]).to[Class[U <: T]]
      bindClass(Class[T]).toInstance(T)

      bindClass(Class[T]).annotatedWith[Class[Ann]].to[T]
      bindClass(Class[T]).annotatedWith[Class[Ann]].[Class[U <: T]]
      bindClass(Class[T]).annotatedWith[Class[Ann]].toInstance(T)

      bindClass(Class[T]).annotatedWith(Annotation).to[T]
      bindClass(Class[T]).annotatedWith(Annotation).[Class[U <: T]]
      bindClass(Class[T]).annotatedWith(Annotation).toInstance(T)


  For Java users, there are more Java-friendly methods:

  ::

      bindClass(Class[T], T)
      bindClass(Class[T], Annotation, T)
      bindClass(Class[T], Class[Annotation], T)

      bindClass(Class[T], Class[U <: T])
      bindClass(Class[T],  Annotation, Class[U <: T])
      bindClass(Class[T], Class[Annotation], Class[U <: T])

  Additionally, these changes highlighted the lack of Java-support in
  the ``TwitterModule`` for
  creating injectable Flags. Thus ``c.t.inject.TwitterModuleFlags`` has
  been updated to also provide
  Java-friendly flag creation methods:

  ::

      protected def createFlag[T](name: String, default: T, help: String, flggble: Flaggable[T]): Flag[T]
      protected def createMandatoryFlag[T](name: String, help: String, usage: String, flggble: Flaggable[T]): Flag[T]``

  ``PHAB_ID=D149252``

* inject-thrift-client: The "retryBudget" in the
  ``c.t.inject.thrift.modules.ThriftMethodBuilderClientModule``
  should be a ``RetryBudget`` and not the generic ``Budget``
  configuration Param. Updated the type.
  ``PHAB_ID=D151938``

* inject-server: Move HTTP-related concerns out of the embedded
  testing utilities into
  specific HTTP "clients". The exposed ``httpAdminClient`` in the
  ``EmbeddedTwitterServer``
  and the ``httpClient`` and ``httpsClient`` in the
  ``EmbeddedHttpServer`` are no longer just
  Finagle Services from Request to Response, but actual objects. The
  underlying Finagle
  ``Service[Request, Response]`` can be accessed via
  ``Client.service``. ``PHAB_ID=D148946``

Fixed
~~~~~

Closed
~~~~~~

18.3.0
------

Added
~~~~~

* inject-server: Add a lint rule in
  ``c.t.inject.server.TwitterServer#warmup``. If a server does not
  override the default implementation of ``TwitterServer#warmup`` a
  lint rule violation will appear
  on the lint page of the HTTP admin interface. ``PHAB_ID=D141267``

* inject-server: Add ``c.t.inject.server.TwitterServer#setup``
  lifecycle callback method. This is
  run at the end of the ``postInjectorStartup`` phase and is
  primarily intended as a way for
  servers to start pub-sub components on which the server depends.
  Users should prefer this method
  over overriding the ``c.t.inject.server.TwitterServer#postWarmup``
  @Lifecycle-annotated method as
  the callback does not require a call its super implementation for
  the server to correctly start
  and is ideally less error-prone to use. ``PHAB_ID=D135827``

* inject-app: Add ``c.t.inject.annotations.Flags#named`` for getting
  an implementation of an ``@Flag``
  annotation. This is useful when trying to get or bind an instance
  of an ``@Flag`` annotated type.
  ``PHAB_ID=D140831``

Changed
~~~~~~~

* finatra-http: ``ReaderDiscarded`` failures writing in
  ``c.t.f.http.StreamingResponse`` now only log
  at the info level without a stack trace, while other failures log
  at the error level with
  a stacktrace. ``PHAB_ID=D141453``

* inject-thrift-client: Removed ``withBackupRequestFilter`` method on
  deprecated
  ``c.t.inject.thrift.filters.ThriftClientFilterChain``. Instead of
  ``c.t.inject.thrift.modules.FilteredThriftClientModule``, use
  ``c.t.inject.thrift.modules.ThriftMethodBuilderClientModule`` and
  use the ``idempotent`` method on
  ``c.t.inject.thrift.ThriftMethodBuilder`` to configure backup
  requests. ``PHAB_ID=D142049``.

* inject-app: ``c.t.inject.annotations.FlagImpl`` is no longer public
  and should not be used directly.
  Use ``c.t.inject.annotations.Flags#named`` instead.
  ``PHAB_ID=D140831``

Fixed
~~~~~

* inject-thrift-client: Fix for duplicate stack client registration.
  The
  ``c.t.inject.thrift.modules.ThriftMethodBuilderClientModule`` was
  incorrectly calling the
  ``ThriftMux.client`` twice. Once to create a MethodBuilder and once
  to create a ServicePerEndpoint.
  Now, the ServicePerEndpoint is obtained from the configured
  MethodBuilder. ``PHAB_ID=D141304``

* inject-thrift-client: Convert non-camel case ``ThriftMethod``
  names, e.g., "get\_tweets" to
  camelCase, e.g., "getTweets" for reflection lookup on generated
  ``ServicePerEndpoint`` interface in
  ``c.t.inject.thrift.ThriftMethodBuilder``. ``PHAB_ID=D138499``

Closed
~~~~~~

18.2.0
------

Added
~~~~~

* inject-thrift-client: Add methods to
  ``c.t.inject.thrift.filters.ThriftClientFilterChain`` to allow
  Tunable timeouts and request timeouts. ``PHAB_ID=D128506``

* inject-thrift-client: Add ``idempotent`` and ``nonIdempotent``
  methods to
  ``c.t.inject.thrift.ThriftMethodBuilder``, which can be used to
  configure retries and the sending of
  backup requests. ``PHAB_ID=D129959``

* inject-thrift-client: Add
  ``c.t.inject.thrift.modules.ServicePerEndpointModule`` for
  building ThriftMux clients using the ``thriftmux.MethodBuilder``.
  ``PHAB_ID=D128196``

Changed
~~~~~~~

* inject-thrift: Update ``c.t.inject.thrift.PossibleRetryable`` to specify a
  ResponseClassifier and update usages in inject-thrift-client to use it. ``PHAB_ID=D134328``

* inject-thrift-client: Un-deprecate ``c.t.inject.thrift.modules.ThriftClientModule`` and
  update for parity with ``ServicePerEndpointModule`` in regards to ThriftMux client configuration.
  Update documentation. Rename ``ServicePerEndpointModule`` to the more descriptive and consistently
  named ``ThriftMethodBuilderClientModule``. ``PHAB_ID=D129891``

Fixed
~~~~~

Closed
~~~~~~

18.1.0
------

Added
~~~~~

* finatra-thrift: Add support for building all types of Finagle Thrift clients to the underlying
  embedded TwitterServer with the ``c.t.finatra.thrift.ThriftClient`` test utility.
  See: `Creating a client <https://twitter.github.io/scrooge/Finagle.html#creating-a-client>`__
  ``PHAB_ID=D123915``

* finatra-jackson: Added support to finatra/jackson for de-serializing
  ``com.twitter.util.Duration`` instances from their String representations.
  ``PHAB_ID=D122366``

Changed
~~~~~~~

*  finatra-http: Change visibility of internal class
   ``c.t.finatra.http.internal.marshalling.RequestInjectableValues``
   to be correctly specified as private to the ``http`` package.
   ``PHAB_ID=D127975``

Fixed
~~~~~

*  finatra-http: Ensure we close resources in the ``ResponseBuilder``.
   Addresses `#440 <https://github.com/twitter/finatra/issues/440>`__. ``PHAB_ID=D120779``

Closed
~~~~~~

17.12.0
-------

Added
~~~~~

*  finatra-thrift: Add tests for new Scrooge
   ``ReqRepServicePerEndpoint``
   functionality. ``PHAB_ID=D107397``

Changed
~~~~~~~

*  finatra-http: add a ``multipart = true`` arg to
   ``EmbeddedHttpServer.httpMultipartFormPost``
   \`\ ``PHAB_ID=D113151``
*  inject-sever: Do not use the
   ``c.t.inject.server.EmbeddedTwitterServer``
   ``InMemoryStatsReceiver`` for embedded http clients. The http client
   stats are
   emitted with the server under test stats which can be confusing, thus
   we now
   create a new ``InMemoryStatsReceiver`` when creating an embedded http
   client.
   ``PHAB_ID=D112024``

Fixed
~~~~~

Closed
~~~~~~

17.11.0
-------

Added
~~~~~

Changed
~~~~~~~

*  EmbeddedTwitterServer, EmbeddedHttpServer, and EmbeddedThriftServer
   flags
   and args parameters changed to call-by-name.
   \`\ ``PHAB_ID=``\ D104733\`

Fixed
~~~~~

*  inject-server: Ensure EmbeddedTwitterServer has started before trying
   to
   close httpAdminClient. ``PHAB_ID=D111294``

Closed
~~~~~~

17.10.0
-------

Added
~~~~~

* inject-core: Remove deprecated ``c.t.inject.TestMixin#resetMocks``.
  Properly
  use ``c.t.inject.Mockito`` trait in tests. Deprecate resetting of
  mocks and
  resettables in ``c.t.inject.IntegrationTestMixin``.
  ``PHAB_ID=D93876``

* finatra-http: Parameterize
  ``@RouteParam``,\ ``@QueryParam``,\ ``@FormParam``, and
  ``@Header`` to allow specifying the field name to read from the
  params or
  header map. Previously these annotations only looked for values by
  the
  case class field name leading to possible ugliness when defining
  case
  class fields (especially with ``@Header``).
  \`\ ``PHAB_ID=``\ D94220\`

* finatra: Add support for using a
  ``java.lang.annotation.Annotation`` instance
  with the ``#bind[T]`` testing DSL. This adds a way to bind
  instances in tests
  that use the @Named binding annotation. ``PHAB_ID=D91330``

* finatra-http: Allow setting the content type of a Mustache view.
  ``PHAB_ID=D91949``

Changed
~~~~~~~

*  finatra-http: Move ``FileResolver`` to finatra/utils.
   ``PHAB_ID=D103536``

*  finatra-utils: Move ``ResponseUtils`` to finatra/http.
   ``PHAB_ID=D103507``

* From now on, release versions will be based on release date in the
  format of
  YY.MM.x where x is a patch number. ``PHAB_ID=D101244``

*  finatra-utils: Remove deprecated ``ExternalServiceExceptionMatcher``.
   ``PHAB_ID=D98343``

* finatra-jackson: ScalaType's ``isMap`` and ``isCollection`` methods
  now check that
  the given object's class is a subclass of
  ``scala.collection.Map[Any, Any]`` and
  ``scala.collection.Iterable[Any]``, respectively. Previously the
  superclasses'
  packages were unspecified. This is a runtime behavior change.
  ``PHAB_ID=D93104``

* finatra-http: Require that route URIs and prefixes begin with
  forward slash (/).
  ``PHAB_ID=D90895``

* inject-utils: (BREAKING API CHANGE) RichOption toFutureOrFail,
  toTryOrFail, and
  toFutureOrElse signature changed to take the fail or else parameter
  by name.
  ``PHAB_ID=D89544``

* inject-server: Remove usage of deprecated
  ``c.t.inject.logging.Slf4jBridgeUtility``.
  Change usages to ``c.t.util.logging.Slf4jBridgeUtility``.
  ``PHAB_ID=D88095``

* finatra-http, inject-thrift-client: Remove netty3 specific types
  and dependency.
  In finatra-http, the code using these types is deprecated and can
  be removed allowing
  us to remove netty3-specific dependencies. In inject-thrift-client
  we can default to
  use the DefaultTimer for the backupRequestFilter method param
  instead of the
  HashedWheelTimer. ``PHAB_ID=D88025``

Fixed
~~~~~

* finatra-http: Parameterized route callback inputs fail because the
  lookup of a
  corresponding ``MessageBodyManager`` reader lookup does not
  properly handle parameterized
  types such as collections. This change updates the
  ``MessageBodyManager`` ``MessageBodyReader``
  lookup to take into account parameterized types. This allows for a
  user to parse a
  ``Seq[T]``, or ``Map[K, V]`` as a route callback input type using
  the default Finatra
  ``MessageBodyReader``. ``PHAB_ID=D104277``

* finatra-jackson: Fix issue causing ``IllegalArgumentException``
  from Validations to
  be swallowed. A catch clause in the
  ``c.t.finatra.json.internal.caseclass.jackson.FinatraCaseClassDeserializer``
  is too broad as it catches thrown ``IllegalArgumentException``\ s
  from field validations
  when the annotation is applied to a field of the incorrect type,
  e.g., when ``@Max`` is
  applied to a String field. ``PHAB_ID=D95306``

Closed
~~~~~~

2.13.0
------

Added
~~~~~

*  inject-server: Add ability to fail embedded server startup on lint
   rule violation.
   There is now a flag in the embedded servers that when set to true
   will fail
   server startup if a lint rule violation is detected. This will then
   fail
   the running test. ``PHAB_ID=D82399``

Changed
~~~~~~~

*  finatra-http: No longer depend on bijection-util. ``PHAB_ID=D86640``

* finatra-jackson: Deprecate
  c.t.finatra.json.utils.CamelCasePropertyNamingStrategy.
  This object was created to reduce ambiguity with previous releases
  of Jackson in which
  the default PropertyNamingStrategy was an abstract class with a
  default of camel case.
  Users are encouraged to use the Jackson PropertyNamingStrategy
  constants directly. ``PHAB_ID=D81707``

Fixed
~~~~~

Closed
~~~~~~

2.12.0
------

Added
~~~~~

*  finatra-jackson: Add support for injecting a snake case
   FinatraObjectMapper by annotating
   parameters with a new @SnakeCaseMapper binding annotation.
   ``PHAB_ID=D7798``

Changed
~~~~~~~

* finatra-http: Add close hook when constructing a StreamingResponse
  to allow for resource
  release without consuming an entire AsyncStream. ``PHAB_ID=D64013``

* finatra-http: Unmarshalling JSON no longer consumes the body of a
  HTTP Request.
  ``PHAB_ID=D74519``

* finatra-inject: RetryUtil.retry has been removed because it used a
  blocking call
  to Thread.sleep. Blocking Finagle threads results in poor
  performance and
  RetryUtil.retryFuture should be used instead. ``PHAB_ID=D73949``

Fixed
~~~~~

Closed
~~~~~~

2.11.0
------

Added
~~~~~

Changed
~~~~~~~

Fixed
~~~~~

*  finatra-jackson: Fix JSON deserialization of scala.util.Either type
   in FinatraObjectMapper
   for Scala 2.12. ``RB_ID=917699``

Closed
~~~~~~

2.10.0
------

Added
~~~~~

Changed
~~~~~~~

*  finatra-http: Increase composability and flexibility of RouteDSL.
   ``RB_ID=912095``

* inject-app: Run installed modules postInjectorStartup before server
  function. This makes
  reasoning about the server lifecycle a bit more straight-forward
  and simplifies things
  like the exception manager logic for adding and overridding
  mappers. ``RB_ID=911965``

*  finatra-jackson: Update framework tests to FunSuite ScalaTest testing
   style. ``RB_ID=911745``

* finatra: Move finatra/benchmarks and finatra/utils framework tests
  to FunSuite ScalaTest
  testing style. ``RB_ID=910680``

Fixed
~~~~~

* finatra-http: Correctly return a JsonParseException when the
  incoming JSON is not parsable
  as an expected custom case class request object. ``RB_ID=912529``

* finatra-http: Ensure underlying members are injected for
  AbstractControllers. ``RB_ID=911635``

* finatra-jackson: Patch ``FinatraDatetimeDeserializer`` to support
  parsing of Long value passed
  as String, e.g., when parsing a query parameter.\ ``RB_ID=911162``

* finatra: Close embedded server clients on embedded server close.
  ``RB_ID=910862``

Closed
~~~~~~

2.9.0
-----

Added
~~~~~

Changed
~~~~~~~

*  inject-core: (BREAKING API CHANGE) Allow for binding of higher-kinded
   types when testing. Deprecated ``@Bind`` mechanism for replacing bound types in an object
   graph. Now instead of using ``@Bind`` like this:

  ::

      class DarkTrafficCanonicalResourceHeaderTest
        extends FeatureTest
        with Mockito {

        @Bind
        @DarkTrafficService
        val darkTrafficService: Option[Service[Request, Response]] =
          Some(smartMock[Service[Request, Response]])

        /* mock request */
        darkTrafficService.get.apply(any[Request]).returns(Future.value(smartMock[Response]))

        override val server = new EmbeddedHttpServer(
          twitterServer = new DarkTrafficTestServer)

        test("DarkTrafficServer#has Canonical-Resource header correctly set") {
         ...

  Users can instead do:

  ::

      class DarkTrafficCanonicalResourceHeaderTest
      extends FeatureTest
      with Mockito {
       val darkTrafficService: Option[Service[Request, Response]] =
         Some(smartMock[Service[Request, Response]])

       /* mock request */
       darkTrafficService.get.apply(any[Request]).returns(Future.value(smartMock[Response]))

       override val server = new EmbeddedHttpServer(
         twitterServer = new DarkTrafficTestServer)
         .bind[Option[Service[Request, Response]], DarkTrafficService](darkTrafficService)

       test("DarkTrafficServer#has Canonical-Resource header correctly set") {
         ...

  This allows for more flexibility (as the binding is now per object
  graph, rather
  than per test files) and is less susceptible to errors due to
  incorrect usage.

  The breaking API change is due to adding this support in the
  TestInjector, it is
  now required that users call the ``TestInjector#create`` method in
  order to build
  the injector and that this is done *after* calls to
  ``TestInjector#bind``. Previously,
  an ``Injector`` was directly returned from ``TestInjector#apply``
  which is no longer true,
  thus it may look like your IntegrationTests are broken as you now need
  to add a
  call to ``TestInjector#create``.

  Additionally, this change updates all of the framework tests in the
  inject modules to
  the FunSuite testing style from the deprecated WordSpec testing style.
  ``RB_ID=910011``

* finatra-thrift: Update framework tests to FunSuite ScalaTest testing
  style. ``RB_ID=910262``

* inject-core: Move Logging from grizzled-slf4j to
  util/util-slf4j-api.
  ``c.t.inject.Logger`` is now deprecated in favor of
  ``c.t.util.logging.Logger``
  in util. ``PHAB_ID=D29713``

*  finatra-httpclient: Update framework tests to FunSuite ScalaTest
   testing style. ``RB_ID=909526``

*  finatra-http: Update framework tests to FunSuite ScalaTest testing
   style. ``RB_ID=909349``

*  finatra: Bump guava to 19.0. ``RB_ID=907807``

* inject-thrift-client: Various APIs have changed to work with
  ``ThriftMethod.SuccessType``
  instead of ``ThriftMethod.Result``. See
  ``ThriftClientFilterChain``, ``Controller``,
  ``ThriftWarmup``, ``PossiblyRetryable``. ``RB_ID=908846``

Fixed
~~~~~

* finatra-http: Correctly support adding Java AbstractController by
  instance. ``RB_ID=910502``

Closed
~~~~~~

2.8.0
-----

Added
~~~~~

* finatra-http: Add Java support for declaring admin routes.
  ``RB_ID=906264``

* finatra-http: Add AbstractExceptionMapper for ExceptionMapper usage
  from Java.
  Also update the HttpRouter to allow for registration of
  AbstractExceptionMappers.
  ``RB_ID=902995``

* finatra-http: Support for JSON Patch
  (https://tools.ietf.org/html/rfc6902). Utilities are
  located in package ``com.twitter.finatra.http.jsonpatch``.
  ``RB_ID=889152``

* finatra: Created companion trait mixins for
  Test/FeatureTest/IntegrationTest/HttpTest.
  ``RB_ID=897778``

* finatra-http: Support for optional trailing slashes in HTTP routes.
  Routes can
  now specify that they allow an optional trailing slash by ending
  the route URI
  in the Controller with "/?". ``RB_ID=893167``

* finatra-http: Support for Controller route prefixes. This allows
  users to define a
  common prefix for a set of routes declaratively inside a
  controller. ``RB_ID=894695``

Changed
~~~~~~~

* inject-core: Add back JUNitRUnner to ``c.t.inject.Test`` and
  ``c.t.inject.WordSpecTest``
  so that tests can be run when building with maven. ``RB_ID=909789``

* finatra-http: Allow routes which begin with "/admin" to be exposed
  on the external
  interface and routes which DO NOT begin with "/admin" to be exposed
  on the admin interface.
  NOTE: routes which begin with "/admin/finatra" will continue to be
  on the admin interface
  only. Routes which begin with "/admin" that should be served from
  the admin interface MUST
  set the flag "admin = true" on the route in the Controller.
  ``RB_ID=905225``

* finatra: Move conversions and retry utilities from finatra/utils to
  finatra/inject/inject-utils.
  ``RB_ID=905109``

* finatra: (BREAKING API CHANGE) Rename the existing test helper
  classes to include
  their current opinionated testing style, "WordSpec". These are
  functionally
  equivalent as this is just a name change. We also introduce new
  versions of the
  test helpers which mix in the recommended FunSuite. Thus it will
  look like your
  tests are broken as you will need to update to change to use the
  new "WordSpec"
  classes or changed your testing style to the recommended
  ``FunSuite`` style.
  ``PHAB_ID=D19822``

* inject-core: Remove JUnitRunner from ``c.t.inject.Test``. This was
  only necessary for
  internal building with pants and is no longer required. The sbt
  build uses the
  ScalaTest runner and is thus not affected. Additionally, update
  specs2 to 2.4.17 and
  to depend on just the ``specs2-mock`` dependency where needed.
  ``PHAB_ID=D18011``

Fixed
~~~~~

* finatra-http: Fix issue where added admin routes did not have their
  HTTP method
  correctly specified leading to all routes being defaulted to 'GET'.
  ``RB_ID=905887``

* finatra-http: Fix for custom request case class collection-type
  fields which are
  annotated with either ``@RouteParam``, ``@QueryParam``, or
  ``@FormParam`` to correctly
  use a specified default value when a value is not sent in the
  request. ``RB_ID=903697``

* inject-app: Fix TestInjector to properly parse flags. The
  TestInjector didn't
  properly handle defaulted boolean flags when defined in Modules.
  Updated the
  TestInjector logic to properly parse flags. Fixes `Issue
  #373 <https://github.com/twitter/finatra/issues/373>`__
  ``RB_ID=901525``

* finatra: Correctly filter published tests-javadocs and
  tests-sources jars for
  projects. We are incorrectly publishing tests in the sources and
  javadocs jars
  for projects which publish a test-jar dependency (http, httpclient,
  jackson,
  thrift, util, inject-app, inject-core, inject-modules, and
  inject-server).
  ``RB_ID=901153``

Closed
~~~~~~

2.7.0
-----

Added
~~~~~

* finatra-http: Add built-in support for Scala
  ``scala.concurrent.Future``. The
  CallbackConverter now supports a return type of Scala
  ``scala.concurrent.Future``
  by using a bijection to convert to a Twitter ``c.t.util.Future``.
  ``RB_ID=898147``

* finatra-http: Support for request forwarding. Requests can be
  forwarded from
  one route to another. Forwarded requests will not go through the
  server's
  defined filter chain again but will pass through any Controller
  defined filters
  on the "forwarded to" route. ``RB_ID=883224``

Changed
~~~~~~~

Fixed
~~~~~

Closed
~~~~~~

2.6.0
-----

Added
~~~~~

*  finatra: Move the OSS documentation to internal code repository to be
   co-located with
   source code. ``RB_ID=881112``

Changed
~~~~~~~

* finatra-http: Decompose the ``ThrowableExceptionMapper`` to allow
  users to more easily replace
  the portions they care about. Users can now just replace the
  functionality per exception
  type rather than needing to replace the entire
  ``ThrowableExceptionMapper``. \`RB\_ID=891666\`\`

* finatra-http: The 'cookie' method of
  ``c.t.finatra.http.response.ResponseBuilder#EnrichedResponse``
  that takes a Netty 3 cookie instance has been deprecated. Please
  use the method which takes a
  Finagle HTTP cookie instead. ``RB_ID=888683``

* finatra-http: Update adding routes to the TwitterServer HTTP Admin
  Interface to use
  ``c.t.finagle.http.RouteIndex`` and remove the
  ``c.t.finatra.http.routing.AdminIndexInfo``.
  Also relaxed the rules for what routes can be added to the index to
  include constant
  /POST routes. Additionally, no longer fail if you define
  conflicting admin routes --
  we will now only warn. It is up to the user to not shoot themselves
  in the foot.
  ``RB_ID=889792``

*  finatra-http: Request in request case classes no longer requires
   Inject annotation. ``RB_ID=888197``

* inject-utils: Deprecated RootMonitor since finagle DefaultMonitor
  is implicitly installed
  and handles all exceptions caught in stack. We provide a monitor
  method by default is a NullMonitor in
  ``c.t.finatra.thrift.modules.DarkTrafficFilterModule`` and
  ``c.t.inject.thrift.modules.FilteredThriftClientModule``,
  users can handle other exceptions (unhandled by DefaultMonitor) by
  overriding the monitor method ``RB_ID=886773``

* finatra: We now depend on a fork of libthrift hosted in the Central
  Repository.
  The new package lives in the 'com.twitter' organization. This
  removes the necessity of
  depending on maven.twttr.com. This also means that eviction will
  not be automatic and
  using a newer libthrift library requires manual eviction if
  artifacts are being pulled
  in transitively. ``RB_ID=885879``

*  inject-thrift-client: (BREAKING API CHANGE) Update filter building
   API with
   FilteredThriftClientModule. The
   ``c.t.inject.thrift.filters.ThriftClientFilterChain``
   builder API has changed along with the underlying mechanisms to
   support
   enforcement of a "correct" filter order when using the helper
   methods. Methods
   have been renamed to a 'with'-syntax to be more inline with other
   builders and
   the confusing "globalFilter" method to the more verbose but more
   accurate
   "withAgnosticFilter". ``RB_ID=878260``

* inject-thrift-client: Remove deprecated package aliases. We'd like
  people to
  move the correct packages.\ ``RB_ID=879330``

* finatra-http: (BREAKING API CHANGE) Update StreamingResponse to
  avoid keeping
  a reference to the head of the AsyncStream. This resolves the
  memory leak
  when streaming an infinite stream. The constructor is now private;
  use the
  StreamingResponse object methods that take an AsyncStream by-name
  instead.
  \`\`RB\_ID=890205''

Fixed
~~~~~

*  finatra-http: Allow 0,1,t,f as valid boolean values for QueryParam
   case class requests.
   ``RB_ID=881939``

Closed
~~~~~~

2.5.0
-----

Added
~~~~~

*  finatra-http: Add DarkTrafficFilterModule symmetric with
   thrift/DarkTrafficFilterModule. Add DarkTrafficService annotation in
   finatra-utils and a filter function used for requests annotated with
   Annotation Type in order to add DarkTrafficFilter. ``RB_ID=878079``

Changed
~~~~~~~

*  finatra: No longer need to add an additional resolver that points to
   maven.twttr.com. ``RB_ID=878967``
*  inject-thrift-client: Stop counting response failures in the
   ``c.t.inject.thrift.ThriftClientFilterChain`` as these are now
   counted in the
   ``c.t.finagle.thrift.ThriftServiceIface``. ``RB_ID=879075``
*  finatra-jackson: Fix issue around JsonProperty annotation empty
   value. In
   CaseClassField.jsonNameForField, if the @JsonProperty annotation is
   used
   without a value, the property name is interpreted as "". It now
   follows the
   default Jackson behavior of using the name field name as the property
   name when the annotation is empty. ``RB_ID=877060``
*  finatra: Correct instances of misspelled word "converter". There are
   several instances where the word "converter" is misspelled as
   "convertor".
   Specifically, TwitterModule.addTypeConvertor has been changed to
   TwitterModule.addTypeConverter. Other internal renamings are
   TwitterDurationTypeConverter, JodatimeDurationTypeConverter, and
   JacksonToGuiceTypeConverter. ``RB_ID=877736``
*  finatra: Move installation of the SLF4JBridgeHandler to the
   constructor of
   ``c.t.inject.server.TwitterServer``. The
   ``c.t.finatra.logging.modules.Slf4jBridgeModule`` has been removed as
   there is
   now little reason to use it unless you are building an application
   directly
   from ``c.t.inject.app.App`` since the functionality is now provided
   by default
   in the constructor of ``c.t.inject.server.TwitterServer``. If using
   ``c.t.inject.app.App``, then users can use the
   ``c.t.inject.logging.modules.LoggerModule``. The main advantage is
   that slf4j
   bridges are now installed earlier in the application or server
   lifecycle and
   thus more of the initialization logging is bridged to the slf4j-api.
   ``RB_ID=870913``

Fixed
~~~~~

*  finatra-jackson: Test jar is missing files. Classes in the test
   ``c.t.finatra.validation`` package were not properly marked for
   inclusion in the finatra-jackson tests jar. They've now been added.
   ``RB_ID=878755``

Closed
~~~~~~

2.4.0
-----

Added
~~~~~

*  finatra-thrift: Enhanced support for Java Thrift services.
   ``RB_ID=868254``
*  finatra-examples: Add web/UI application example. ``RB_ID=868027``
*  inject-server: Allow for the ability to disable test logging via
   System
   property. ``RB_ID=867344``

Changed
~~~~~~~

*  finatra-http: Simplify ExceptionMapper configuration and usage.
   We are dropping the need for a specialized DefaultExceptionMapper
   (which
   was simply an ExceptionMapper[Throwable]). Instead we now allow the
   configuration of mappers in the ExceptionManager to be much more
   flexible.
   Previously, the framework tried to prevent a user from registering a
   mapper
   over a given exception type multiple times and specialized a
   "default"
   ExceptionMapper to invoke on an exception type of Throwable. The
   ExceptionManager will now accept any mapper. If a mapper is added
   over a
   type already added, the previous mapper will be overwritten.

The last registered mapper for an exception type wins.

| The framework adds three mappers to the manager by default. If a user
  wants
| to swap out any of these defaults they simply need add their own
  mapper to
| the manager for the exception type to map. E.g., by default the
  framework
| will add:
| Throwable ->
| com.twitter.finatra.http.internal.exceptions.ThrowableExceptionMapper
| JsonParseException ->
| com.twitter.finatra.http.internal.exceptions.json.JsonParseExceptionMapper
| CaseClassMappingException ->
| com.twitter.finatra.http.internal.exceptions.json.CaseClassExceptionMapper

| The manager walks the exception type hierarchy starting at the given
| exceptiontype and moving up the inheritence chain until it finds
  mapper
| configured for the type. In this manner an ExceptionMapper[Throwable]
  will
| be the last mapper invoked and performs as the "default".

| Thus, to change the "default" mapper, simply adding a new mapper over
  the
| Throwable type will suffice, i.e., ExceptionMapper[Throwable] to the
| ExceptionManager. There are multiple ways to add a mapper. Either
  through
| the HttpRouter:

::

    override def configureHttp(router: HttpRouter): Unit = {
      router
        .exceptionMapper[MyDefaultExceptionMapper]
        ...
    }

Or in a module which is then added to the Server, e.g.,

::

    object MyExceptionMapperModule extends TwitterModule {
      override def singletonStartup(injector: Injector): Unit = {
        val manager = injector.instance[ExceptionManager]
        manager.add[MyDefaultExceptionMapper]
        manager.add[OtherExceptionMapper]
      }
    }


    override val modules = Seq(
      MyExceptionMapperModule,
      ...)

| This also means we can simplify the HttpServer as we no longer need to
  expose
| any "framework" module for overridding the default ExceptionMappers.
  So the
| "def exceptionMapperModule" has also been removed.\ ``RB_ID=868614``

* finatra-http: Specify HTTP Java API consistently. ``RB_ID=868264``
* inject-core: Clean up inject.Logging trait. Remove dead code from
  Logging.
  ``RB_ID=868261``
* finatra-http: Move integration tests to a package under
  ``com.twitter.finatra.http``. ``RB_ID=866487``

Fixed
~~~~~

* finatra-http: Fix issue with unimplemented methods in
  NonValidatingHttpHeadersResponse. ``RB_ID=868480``

Closed
~~~~~~

2.3.0
-----

Added
~~~~~

* finatra-thrift: Add non-guice method to add controller to
  ThriftRouter ``RB_ID=863977``
* finatra-thrift: Add support for a "dark" traffic filter in thrift
  routing. Add a Finatra implementation
  of the Finagle AbstractDarkTrafficFilter which sub-classes
  ThriftFilter and will work in the Finatra
  filter chain. This will allow users to play incoming requests to a
  configured "dark" service. ``RB_ID=852338``

Changed
~~~~~~~

* finatra-http: Performance improvements from latest micro-benchmarking
  run.
* BREAKING API CHANGE: Removed ``HttpHeaders#setDate``,
  ``HttpHeaders#set`` and ``HttpHeaders#GMT``. ``RB_ID=865247``
* finatra-thrift: Provide access to statsReceiver argument in
  ThriftClientFilterBuilder. ``RB_ID=857286``

Fixed
~~~~~

* finatra-http: Add content headers for EmbeddedHttpServer #httpDelete
  and #httpPatch methods. ``RB_ID=862200``

Closed
~~~~~~

2.2.0
-----

Added
~~~~~

* finatra-thrift: Add python namespace to
  finatra\_thrift\_exceptions.thrift. ``RB_ID=844668``
* finatra-http: Support ANY method in HTTP Controllers. Adds support
  for defining routes which will answer
  to "any" HTTP method. ``RB_ID=830429``

Changed
~~~~~~~

* finatra: Address lifecycle around com.twitter.inject.app.App#appMain.
* (BREAKING CHANGE) EmbeddedApp has been completely re-written to be a
  better utility for testing command-line applications,
  as a result there are transparent changes to EmbeddedTwitterServer.
* com.twitter.inject.app.App#appMain is now
  com.twitter.inject.app.App#run and
  com.twitter.inject.server.TwitterServer#start.

   .. rubric:: run() is used for "running" applications and #start() is
      used for "starting" servers. In the lifecycle TwitterServer
      implements
      :name: run-is-used-for-running-applications-and-start-is-used-for-starting-servers.-in-the-lifecycle-twitterserver-implements

  App#run() as final and simply delegates to the start() method.
* Server await callback for adding server Awaitables to a list so that
  the server will now Await.all on all collected
  Awaitables.
* Added a new TwitterModuleLifecycle method:
  singletonPostWarmupComplete.
* More documentation around server and app Lifecycle methods, their
  intended usages, and usages of callback functions.\ ``RB_ID=844303``
* finatra: Narrow visibility on classes/objects in internal packages.
  Classes/objects in internal packages are not
  intended for use outside of the framework. ``RB_ID=845278``
* finatra-http: fix HttpHeaders's Date locale problem. ``RB_ID=843966``
* inject-thrift: Address issues with
  com.twitter.inject.exceptions.PossiblyRetryable. PossiblyRetryable
  does not correctly
  determine what is retryable. Updated to correct the logic for better
  default retry utility. ``RB_ID=843428``
* finatra: finatra: Move com.twitter.finatra.annotations.Flag\|FlagImpl
  to com.twitter.inject.annotations.Flag\|FlagImpl. ``RB_ID=843383``
* finatra: Remove
  com.twitter.inject.conversions.map#atomicGetOrElseUpdate. This was
  necessary for Scala 2.10 support
  since #getOrElseUpdate was not atomic until Scala 2.11.6. See:
  https://github.com/scala/scala/pull/4319. ``RB_ID=842684``
* finatra: Upgrade to Jackson 2.6.5. ``RB_ID=836819``
* inject: Introduce inject/inject-thrift module to undo cyclic
  dependency introduced in RB 839427. ``RB_ID=841128``
* inject-thrift-client: Improvements to FilteredThriftClientModule to
  provide finer-grain insight on ThriftClientExceptions.
  NOTE: previously per-route failure stats were in the form:
  route/add1String/GET/status/503/handled/ThriftClientException/Adder/add1String/com.twitter.finatra.thrift.thriftscala.ServerError

These will now split across per-route and detailed "service component"
failure stats, e.g.,

| // per-route
| route/add1String/GET/failure/adder-thrift/Adder/add1String/com.twitter.finatra.thrift.thriftscala.ServerError
| route/add1String/GET/status/503/mapped/ThriftClientException
| // service component
| service/failure/adder-thrift/Adder/add1String/com.twitter.finatra.thrift.thriftscala.ServerError

| Where the latter is in the form
  "service/failure/SOURCE/THRIFT\_SERVICE\_NAME/THRIFT\_METHOD/NAME/details".
| "SOURCE" is by default the thrift client label, however, users are
  able to map this to something else.\ ``RB_ID=839427``

*  finatra: Renamed Embedded testing utilities constructor args,
   clientFlags --> flags and extraArgs --> args. ``RB_ID=839537``
*  finatra-http: Set Content-Length correctly in EmbeddedHttpServer, to
   support multi-byte characters
   in the request body. ``RB_ID=837438``
*  finatra-http: No longer special-case NoSuchMethodException in the
   ExceptionMappingFilter. ``RB_ID=837369``
*  finatra-http: Remove deprecated package objects in
   com.twitter.finatra. Callers should be using code in
   the com.twitter.finatra.http package. ``RB_ID=836194``
*  finatra-http: Removed deprecated ExceptionBarrierFilter. NOTE: The
   ExceptionBarrierFilter produced stats in the form:
   "server/response/status/RESPONSE\_CODE". Using the replacement
   StatsFilter (in combination with the
   ExceptionMappingFilter) will produce more granular per-route stats.
   The comparable stats from the StatsFilter will be
   in the form: "route/ROUTE\_URI/HTTP\_METHOD/status/RESPONSE\_CODE"
   with an additional aggregated total
   stat. ``RB_ID=836073`` E.g,
   server/response/status/200: 5,
   server/response/status/201: 5,
   server/response/status/202: 5,
   server/response/status/403: 5,

| will now be:
| route/bar\_uri/GET/status/200: 5,
| route/bar\_uri/GET/status/2XX: 5,
| route/bar\_uri/GET/status/400: 5,
| route/bar\_uri/GET/status/401: 5,
| route/bar\_uri/GET/status/403: 5,
| route/bar\_uri/GET/status/4XX: 15,
| route/foo\_uri/POST/status/200: 5,
| route/foo\_uri/POST/status/2XX: 5,
| route/foo\_uri/POST/status/400: 5,
| route/foo\_uri/POST/status/401: 5,
| route/foo\_uri/POST/status/403: 5,
| route/foo\_uri/POST/status/4XX: 15,

*  finatra: Made implicit classes extend AnyVal for less runtime
   overhead. ``RB_ID=835972``
*  finatra-http: Remove deprecated package objects in
   com.twitter.finatra. Callers should be using code in
   the com.twitter.finatra.http package. ``RB_ID=836194``
*  finatra: Publish all artifacts under com.twitter organization.
   ``RB_ID=834484``
*  finatra: Update sbt memory settings. ``RB_ID=834571``
*  inject-server: Rename com.twitter.inject.server.TwitterServer#run to
   com.twitter.inject.server.TwitterServer#handle. ``RB_ID=833965``
*  finatra-http: Move test utilities in
   ``com.twitter.finatra.http.test.*`` to
   ``com.twitter.finatra.http.*``. ``RB_ID=833170``
*  finatra: Update SLF4J to version 1.7.21 and Logback to 1.1.7. Also
   update example
   logging configurations for best practices. ``RB_ID=832633``
*  Builds are now only for Java 8 and Scala 2.11. See the
   ``blog post <https://finagle.github.io/blog/2016/04/20/scala-210-and-java7/>``\ \_
   for details. ``RB_ID=828898``

Fixed
~~~~~

*  finatra-examples: Add sbt-revolver to the hello-world example. Fixes
   `GH-209 <https://github.com/twitter/finatra/issues/209>`__.
   ``RB_ID=838215``
*  finatra: Fix to properly support Java controllers that return Futures
   in their route callbacks. ``RB_ID=834467``

Closed
~~~~~~

*  `GH-276 <https://github.com/twitter/finatra/issues/276>`__.
   ``RB_ID=836819``
*  `PR-273 <https://github.com/twitter/finatra/pull/273>`__.
   ``RB_ID=838215``
*  `PR-324 <https://github.com/twitter/finatra/pull/324>`__.
   ``RB_ID=838215``

2.1.6
-----

`Full
Changelog <https://github.com/twitter/finatra/compare/v2.1.5...finatra-2.1.6>`__

Added
~~~~~

*  finatra-thrift: Add ThriftWarmup for thrift servers. ``RB_ID=820771``
*  finatra-inject/inject-server: Register framework in Library registry.
   ``RB_ID=809458``
*  finatra-http: Support for trace, connect & options in RequestBuilder.
   ``RB_ID=811102``
*  finatra-thrift: Allow for thrift server configuration.
   ``RB_ID=811126``

Changed
~~~~~~~

*  finatra/twitter-server: Update to register TwitterServer as library
   in /admin/registry.json. ``RB_ID=825129``
*  finatra-inject/inject-server: Deprecate PromoteToOldGenUtils in favor
   of twitter-server's prebindWarmup event. ``RB_ID=819411``
*  finatra-http: Move HttpServer to new Http stack API. ``RB_ID=812718``

Fixed
~~~~~

*  finatra: Revert sbt-scoverage plugin to 1.2.0. ``RB_ID=812098``
*  finatra-http: Ensure headers are set correctly in requests and
   responses. ``RB_ID=813969``

Closed
~~~~~~

`v2.1.5 <https://github.com/twitter/finatra/tree/v2.1.5>`__ (2016-03-15)
------------------------------------------------------------------------

`Full
Changelog <https://github.com/twitter/finatra/compare/v2.1.4...v2.1.5>`__

Added
~~~~~

*  finatra-http: Ability to access the finagle request in the
   ResponseBuilder
   for templating. ``RB_ID=805317``
*  finatra-http: Added ability to register routes into the TwitterServer
   admin UI. ``RB_ID=808272``
*  finatra: Added PULL\_REQUEST\_TEMPLATE ``RB_ID=808946``

Changed
~~~~~~~

*  finatra: Move to ``develop`` branch as default branch for Github.
   ``RB_ID=810088``
*  finatra: Updated test jars to **only** contain test utility
   code. ``RB_ID=809803``

Fixed
~~~~~

*  finatra-http; finatra-thrift: Slf4JBridgeModule is added by default
   and no
   longer breaks services which use the slf4k-jdk14 logging
   implementation. ``RB_ID=807171``
*  finatra-http: Fixed incorrect (or missing) content-type on some http
   responses. ``RB_ID=807773``
*  finatra-jackson: Fix to support doubles/floats in the jackson
   Min/Max/Range
   validations. ``RB_ID=809821``

`v2.1.4 <https://github.com/twitter/finatra/tree/v2.1.4>`__ (2016-02-25)
------------------------------------------------------------------------

`Full
Changelog <https://github.com/twitter/finatra/compare/v2.1.3...v2.1.4>`__

Fixed
~~~~~

*  Some Scaladoc links are broken on twitter.github.io/finatra `Github
   Issue 298 <https://github.com/twitter/finatra/issues/298>`__

Closed
~~~~~~

*  LoggingMDCFilter lacks documentation `Github Issue
   303 <https://github.com/twitter/finatra/issues/303>`__

*  bug in finatra/examples/hello-world/src/main/resources/logback.xml
   `Github Issue 289 <https://github.com/twitter/finatra/issues/289>`__

*  Improve error message when @Header field is missing `Github Issue
   263 <https://github.com/twitter/finatra/issues/263>`__

`v2.1.3 <https://github.com/twitter/finatra/tree/v2.1.3>`__ (2016-02-05)
------------------------------------------------------------------------

`Full
Changelog <https://github.com/twitter/finatra/compare/v2.1.2...v2.1.3>`__

Closed
~~~~~~

*  Is it possible to have different modules listen in different ports?
   `Github Issue 295 <https://github.com/twitter/finatra/issues/295>`__

*  Asynchronous method validations `Github Issue
   292 <https://github.com/twitter/finatra/issues/292>`__

*  if the Cookie contain version='' ,can't get the request.cookies
   `Github Issue 290 <https://github.com/twitter/finatra/issues/290>`__

*  Failed to auto configure default logger context `Github Issue
   288 <https://github.com/twitter/finatra/issues/288>`__

*  Inject properties `Github Issue
   287 <https://github.com/twitter/finatra/issues/287>`__

*  sbt compile error on master `Github Issue
   284 <https://github.com/twitter/finatra/issues/284>`__

*  Optionally announce server location on startup `Github Issue
   241 <https://github.com/twitter/finatra/issues/241>`__

`v2.1.2 <https://github.com/twitter/finatra/tree/v2.1.2>`__ (2015-12-09)
------------------------------------------------------------------------

`Full
Changelog <https://github.com/twitter/finatra/compare/v2.1.1...v2.1.2>`__

Fixed
~~~~~

*  Missing Scaladoc `Github Issue
   279 <https://github.com/twitter/finatra/issues/279>`__

Closed
~~~~~~

*  Finatra + Protobuf `Github Issue
   277 <https://github.com/twitter/finatra/issues/277>`__

*  Simple hello-world example does not compiled `Github Issue
   274 <https://github.com/twitter/finatra/issues/274>`__

*  Allow overriding of the http service name `Github Issue
   270 <https://github.com/twitter/finatra/issues/270>`__

*  Bump to latest finagle? `Github Issue
   266 <https://github.com/twitter/finatra/issues/266>`__

*  ClassCastException: com.twitter.inject.logging.FinagleMDCAdapter
   cannot be cast to ch.qos.logback.classic.util.LogbackMDCAdapter
   `Github Issue 256 <https://github.com/twitter/finatra/issues/256>`__

`v2.1.1 <https://github.com/twitter/finatra/tree/v2.1.1>`__ (2015-10-29)
------------------------------------------------------------------------

`Full
Changelog <https://github.com/twitter/finatra/compare/v2.1.0...v2.1.1>`__

Closed
~~~~~~

*  Update Startup Test on doc `Github Issue
   261 <https://github.com/twitter/finatra/issues/261>`__

*  Error with simple test using httpPutJson `Github Issue
   257 <https://github.com/twitter/finatra/issues/257>`__

*  appfrog problem with admin server, I only can use one port `Github
   Issue 252 <https://github.com/twitter/finatra/issues/252>`__

*  Streaming content every X seconds `Github Issue
   250 <https://github.com/twitter/finatra/issues/250>`__

*  Mustache templates getting stripped `Github Issue
   112 <https://github.com/twitter/finatra/issues/112>`__

**Merged pull requests:**

*  Remove unneccesary files `Github Issue
   265 <https://github.com/twitter/finatra/pull/265>`__
   (`cacoco <https://github.com/cacoco>`__)

`v2.1.0 <https://github.com/twitter/finatra/tree/v2.1.0>`__ (2015-10-01)
------------------------------------------------------------------------

`Full
Changelog <https://github.com/twitter/finatra/compare/v2.0.1...v2.1.0>`__

**Merged pull requests:**

*  finatra/inject * Rename InjectUtils to more specific PoolUtils
   `Github Issue 258 <https://github.com/twitter/finatra/pull/258>`__
   (`cacoco <https://github.com/cacoco>`__)

`v2.0.1 <https://github.com/twitter/finatra/tree/v2.0.1>`__ (2015-09-21)
------------------------------------------------------------------------

`Full
Changelog <https://github.com/twitter/finatra/compare/v2.0.0...v2.0.1>`__

Closed
~~~~~~

*  Split code into packages/modules `Github Issue
   254 <https://github.com/twitter/finatra/issues/254>`__

*  Support for Scala Future's `Github Issue
   249 <https://github.com/twitter/finatra/issues/249>`__

*  Override TwitterModule in FeatureTest `Github Issue
   233 <https://github.com/twitter/finatra/issues/233>`__

**Merged pull requests:**

*  Update TweetsControllerIntegrationTest.scala `Github Issue
   251 <https://github.com/twitter/finatra/pull/251>`__
   (`scosenza <https://github.com/scosenza>`__)

*  Update Travis CI to build with java8 fix. `Github Issue
   244 <https://github.com/twitter/finatra/pull/244>`__
   (`cacoco <https://github.com/cacoco>`__)

`v2.0.0 <https://github.com/twitter/finatra/tree/v2.0.0>`__ (2015-09-09)
------------------------------------------------------------------------

`Full
Changelog <https://github.com/twitter/finatra/compare/v2.0.0.M2...v2.0.0>`__

Closed
~~~~~~

*  Singleton classes `Github Issue
   236 <https://github.com/twitter/finatra/issues/236>`__

*  com.twitter.finatra.utils.ResponseUtils for 2.0.0.M2 missing
   functions used in examples `Github Issue
   235 <https://github.com/twitter/finatra/issues/235>`__

*  Warmup example in README seems to be using non-existent features
   `Github Issue 234 <https://github.com/twitter/finatra/issues/234>`__

*  Unable to resolve finatra-slf4j artifact `Github Issue
   232 <https://github.com/twitter/finatra/issues/232>`__

*  Unable to resolve some of the dependencies `Github Issue
   231 <https://github.com/twitter/finatra/issues/231>`__

*  How to render static webpage in finatra2 `Github Issue
   230 <https://github.com/twitter/finatra/issues/230>`__

*  When running a FeatureTest a lot of data is dumped to stdout and
   stderr `Github Issue
   226 <https://github.com/twitter/finatra/issues/226>`__

*  Mapping a header by name to a case class requires additional metadata
   `Github Issue 225 <https://github.com/twitter/finatra/issues/225>`__

*  Missing scaladoc documentation `Github Issue
   221 <https://github.com/twitter/finatra/issues/221>`__

*  finatra-hello-world does not compile `Github Issue
   219 <https://github.com/twitter/finatra/issues/219>`__

*  Add tags for Finatra 1.6.0 and 1.5.4 `Github Issue
   216 <https://github.com/twitter/finatra/issues/216>`__

*  FeatureTest withJsonBody not working `Github Issue
   215 <https://github.com/twitter/finatra/issues/215>`__

*  Disable admin `Github Issue
   208 <https://github.com/twitter/finatra/issues/208>`__

*  Regexes in paths for route definitions `Github Issue
   197 <https://github.com/twitter/finatra/issues/197>`__

*  AppService doesn't support POST of JSON containing % and then &
   `Github Issue 173 <https://github.com/twitter/finatra/issues/173>`__

*  fatjar includes unexpected assets in the public directory `Github
   Issue 147 <https://github.com/twitter/finatra/issues/147>`__

*  allow subclassing of request `Github Issue
   116 <https://github.com/twitter/finatra/issues/116>`__

*  Builtin Compressor for static files `Github Issue
   113 <https://github.com/twitter/finatra/issues/113>`__

*  bring back controller prefixes `Github Issue
   104 <https://github.com/twitter/finatra/issues/104>`__

*  code coverage stats `Github Issue
   98 <https://github.com/twitter/finatra/issues/98>`__

*  Add Aurora/Mesos support `Github Issue
   94 <https://github.com/twitter/finatra/issues/94>`__

*  Simplify Cookie API with a CookieBuilder `Github Issue
   93 <https://github.com/twitter/finatra/issues/93>`__

*  implement a routes.txt in admin `Github Issue
   80 <https://github.com/twitter/finatra/issues/80>`__

*  support ETAGS and/or Cache-Control headers in file server `Github
   Issue 73 <https://github.com/twitter/finatra/issues/73>`__

*  asset pipeline filter `Github Issue
   62 <https://github.com/twitter/finatra/issues/62>`__

**Merged pull requests:**

*  Scosenza update readmes `Github Issue
   242 <https://github.com/twitter/finatra/pull/242>`__
   (`scosenza <https://github.com/scosenza>`__)

*  Update warmup docs `Github Issue
   238 <https://github.com/twitter/finatra/pull/238>`__
   (`scosenza <https://github.com/scosenza>`__)

*  Change Google Analytics tracking to use Twitter OSS account `Github
   Issue 217 <https://github.com/twitter/finatra/pull/217>`__
   (`travisbrown <https://github.com/travisbrown>`__)

`v2.0.0.M2 <https://github.com/twitter/finatra/tree/v2.0.0.M2>`__ (2015-06-12)
------------------------------------------------------------------------------

`Full
Changelog <https://github.com/twitter/finatra/compare/v2.0.0.M1...v2.0.0.M2>`__

Closed
~~~~~~

*  Issue with POST request `Github Issue
   214 <https://github.com/twitter/finatra/issues/214>`__

*  error running example with sbt run: overloaded method value settings
   with alternatives. `Github Issue
   207 <https://github.com/twitter/finatra/issues/207>`__

*  Was the 1.5.3 release retagged? `Github Issue
   206 <https://github.com/twitter/finatra/issues/206>`__

*  Finatra 1.5.3 and dependencies at Travis CI `Github Issue
   205 <https://github.com/twitter/finatra/issues/205>`__

*  Add an ADOPTERs.md `Github Issue
   204 <https://github.com/twitter/finatra/issues/204>`__

*  connect finagle filter to specific controller `Github Issue
   203 <https://github.com/twitter/finatra/issues/203>`__

*  Does Finatra support Scala 2.11? `Github Issue
   196 <https://github.com/twitter/finatra/issues/196>`__

*  Support multipart PUT requests `Github Issue
   194 <https://github.com/twitter/finatra/issues/194>`__

*  Content-type custom settings do not work when render json `Github
   Issue 191 <https://github.com/twitter/finatra/issues/191>`__

*  FlatSpecHelper dependency missing in finagle 1.6.0 `Github Issue
   189 <https://github.com/twitter/finatra/issues/189>`__

*  Allow other logging handlers `Github Issue
   187 <https://github.com/twitter/finatra/issues/187>`__

*  ErrorHandler used by ControllerCollection depends on order
   Controllers are added `Github Issue
   182 <https://github.com/twitter/finatra/issues/182>`__

*  Deployment for newly generated project does not work on heroku
   `Github Issue 180 <https://github.com/twitter/finatra/issues/180>`__

*  finatra doc typo `Github Issue
   174 <https://github.com/twitter/finatra/issues/174>`__

*  Admin interface is showing a blank page. `Github Issue
   171 <https://github.com/twitter/finatra/issues/171>`__

*  Update to scala 2.11.x `Github Issue
   159 <https://github.com/twitter/finatra/issues/159>`__

*  Missing static resources report 500 Internal Server Error `Github
   Issue 157 <https://github.com/twitter/finatra/issues/157>`__

*  flag values are not resolved until server starts `Github Issue
   148 <https://github.com/twitter/finatra/issues/148>`__

*  docs are wrong about default template path `Github Issue
   143 <https://github.com/twitter/finatra/issues/143>`__

*  Static files can\`t be found if finatra server starts at Windows
   `Github Issue 130 <https://github.com/twitter/finatra/issues/130>`__

*  Add support for parsing JSON request body `Github Issue
   129 <https://github.com/twitter/finatra/issues/129>`__

*  Add test for unicode content-length `Github Issue
   122 <https://github.com/twitter/finatra/issues/122>`__

*  Expose logger without having to include App and Logger traits in
   every class `Github Issue
   121 <https://github.com/twitter/finatra/issues/121>`__

*  Make View class generic `Github Issue
   118 <https://github.com/twitter/finatra/issues/118>`__

*  premain docs `Github Issue
   114 <https://github.com/twitter/finatra/issues/114>`__

*  allow registration of custom jackson modules `Github Issue
   110 <https://github.com/twitter/finatra/issues/110>`__

*  Add CONTRIBUTING.md `Github Issue
   109 <https://github.com/twitter/finatra/issues/109>`__

*  expose server ip at startup time `Github Issue
   108 <https://github.com/twitter/finatra/issues/108>`__

*  explore dynamic routing `Github Issue
   103 <https://github.com/twitter/finatra/issues/103>`__

*  implement rails-like "flash" `Github Issue
   100 <https://github.com/twitter/finatra/issues/100>`__

*  CSRF Support `Github Issue
   89 <https://github.com/twitter/finatra/issues/89>`__

*  Session support `Github Issue
   88 <https://github.com/twitter/finatra/issues/88>`__

*  Configurable Key/Value store `Github Issue
   87 <https://github.com/twitter/finatra/issues/87>`__

*  apache-like directory browser for files `Github Issue
   54 <https://github.com/twitter/finatra/issues/54>`__

*  benchmark suite with caliper `Github Issue
   45 <https://github.com/twitter/finatra/issues/45>`__

*  RequestAdapter does not support multiple values for query params
   `Github Issue 22 <https://github.com/twitter/finatra/issues/22>`__

**Merged pull requests:**

*  Update README.md `Github Issue
   202 <https://github.com/twitter/finatra/pull/202>`__
   (`scosenza <https://github.com/scosenza>`__)

`v2.0.0.M1 <https://github.com/twitter/finatra/tree/v2.0.0.M1>`__ (2015-04-30)
------------------------------------------------------------------------------

`Full
Changelog <https://github.com/twitter/finatra/compare/1.6.0...v2.0.0.M1>`__

Closed
~~~~~~

*  UNRESOLVED DEPENDENCIES `Github Issue
   199 <https://github.com/twitter/finatra/issues/199>`__

*  Changing port breaks embedded static file server `Github Issue
   192 <https://github.com/twitter/finatra/issues/192>`__

*  Finatra cannot be built when Finagle's version is greater than 6.13.0
   `Github Issue 153 <https://github.com/twitter/finatra/issues/153>`__

**Merged pull requests:**

*  2.0.0.M1 `Github Issue
   200 <https://github.com/twitter/finatra/pull/200>`__
   (`cacoco <https://github.com/cacoco>`__)

1.6.0
-----

`Full
Changelog <https://github.com/twitter/finatra/compare/1.5.4...1.6.0>`__

Closed
~~~~~~

*  Finatra 1.5.4 with finagle-stats 6.22.0 throws an exception `Github
   Issue 184 <https://github.com/twitter/finatra/issues/184>`__

*  Document unit testing controllers by using MockApp `Github Issue
   178 <https://github.com/twitter/finatra/issues/178>`__

*  maven.twttr.com not showing finatra `Github Issue
   175 <https://github.com/twitter/finatra/issues/175>`__

*  Finatra 1.5.4 java.lang.RuntimeException with Finagle 6.22.0 `Github
   Issue 172 <https://github.com/twitter/finatra/issues/172>`__

*  Error while pushing on Heroku `Github Issue
   170 <https://github.com/twitter/finatra/issues/170>`__

*  Finatra closes connection `Github Issue
   161 <https://github.com/twitter/finatra/issues/161>`__

*  Spec test doesn't populate multiParams `Github Issue
   155 <https://github.com/twitter/finatra/issues/155>`__

*  RequestAdapter fails to decode non-multipart POSTs `Github Issue
   154 <https://github.com/twitter/finatra/issues/154>`__

**Merged pull requests:**

*  FIX: issue Github Issue 182, let controller's error handler handle
   its own errors. `Github Issue
   188 <https://github.com/twitter/finatra/pull/188>`__
   (`plaflamme <https://github.com/plaflamme>`__)

*  Update to use new Travis CI infrastructure `Github Issue
   186 <https://github.com/twitter/finatra/pull/186>`__
   (`caniszczyk <https://github.com/caniszczyk>`__)

*  Refactor FinatraServer to allow custom tlsConfig `Github Issue
   183 <https://github.com/twitter/finatra/pull/183>`__
   (`bpfoster <https://github.com/bpfoster>`__)

*  Fix heroku deployments for template project `Github Issue
   181 <https://github.com/twitter/finatra/pull/181>`__
   (`tomjadams <https://github.com/tomjadams>`__)

*  remove dependency on scalatest `Github Issue
   179 <https://github.com/twitter/finatra/pull/179>`__
   (`c089 <https://github.com/c089>`__)

*  Update to twitter-server 1.8.0 and finagle 6.22.0 `Github Issue
   176 <https://github.com/twitter/finatra/pull/176>`__
   (`bpfoster <https://github.com/bpfoster>`__)

*  Add an apache style directory browser `Github Issue
   169 <https://github.com/twitter/finatra/pull/169>`__
   (`leeavital <https://github.com/leeavital>`__)

*  MultipartParsing should only be called for POST requests that are
   multipart `Github Issue
   168 <https://github.com/twitter/finatra/pull/168>`__
   (`manjuraj <https://github.com/manjuraj>`__)

*  fixed resource resolution not loading from dependencies, and
   consistent ... `Github Issue
   167 <https://github.com/twitter/finatra/pull/167>`__
   (`tptodorov <https://github.com/tptodorov>`__)

*  Fix type error in sample code `Github Issue
   165 <https://github.com/twitter/finatra/pull/165>`__
   (`leeavital <https://github.com/leeavital>`__)

*  added builder from ChannelBuffer `Github Issue
   164 <https://github.com/twitter/finatra/pull/164>`__
   (`tptodorov <https://github.com/tptodorov>`__)

*  Do not log errors in the ErrorHandler `Github Issue
   163 <https://github.com/twitter/finatra/pull/163>`__
   (`eponvert <https://github.com/eponvert>`__)

*  Adding missing copyright headers to source files `Github Issue
   162 <https://github.com/twitter/finatra/pull/162>`__
   (`bdimmick <https://github.com/bdimmick>`__)

*  support use of templates from dependencies in development mode, by
   loadi... `Github Issue
   160 <https://github.com/twitter/finatra/pull/160>`__
   (`tptodorov <https://github.com/tptodorov>`__)

*  Update readme.md to reflect issues on installation `Github Issue
   152 <https://github.com/twitter/finatra/pull/152>`__
   (`comamitc <https://github.com/comamitc>`__)

*  Add code coverage support with coveralls `Github Issue
   151 <https://github.com/twitter/finatra/pull/151>`__
   (`caniszczyk <https://github.com/caniszczyk>`__)

*  Use HttpServerDispatcher to fix remoteAddress property of Request.
   `Github Issue 142 <https://github.com/twitter/finatra/pull/142>`__
   (`pixell <https://github.com/pixell>`__)

*  Don't add .mustache extension to template file name if it already has
   an extension `Github Issue
   138 <https://github.com/twitter/finatra/pull/138>`__
   (`jliszka <https://github.com/jliszka>`__)

*  Pass the filename of the template to the factory `Github Issue
   136 <https://github.com/twitter/finatra/pull/136>`__
   (`jliszka <https://github.com/jliszka>`__)

*  path definitions on routes `Github Issue
   131 <https://github.com/twitter/finatra/pull/131>`__
   (`grandbora <https://github.com/grandbora>`__)

*  ObjectMapper reuse & config `Github Issue
   126 <https://github.com/twitter/finatra/pull/126>`__
   (`Xorlev <https://github.com/Xorlev>`__)

1.5.4
-----

`Full
Changelog <https://github.com/twitter/finatra/compare/1.5.3...1.5.4>`__

Closed
~~~~~~

*  Could add support for Windows? `Github Issue
   145 <https://github.com/twitter/finatra/issues/145>`__

*  Sessions example `Github Issue
   134 <https://github.com/twitter/finatra/issues/134>`__

*  No main class detected. `Github Issue
   133 <https://github.com/twitter/finatra/issues/133>`__

*  Unresolved dependencies `Github Issue
   132 <https://github.com/twitter/finatra/issues/132>`__

**Merged pull requests:**

*  Bumped twitter-server to 1.6.1 `Github Issue
   150 <https://github.com/twitter/finatra/pull/150>`__
   (`pcalcado <https://github.com/pcalcado>`__)

*  modify FileService handle conditional GETs for static assets `Github
   Issue 144 <https://github.com/twitter/finatra/pull/144>`__
   (`tomcz <https://github.com/tomcz>`__)

*  remove duplicated ``organization`` config `Github Issue
   140 <https://github.com/twitter/finatra/pull/140>`__
   (`jalkoby <https://github.com/jalkoby>`__)

*  More render shortcuts `Github Issue
   139 <https://github.com/twitter/finatra/pull/139>`__
   (`grandbora <https://github.com/grandbora>`__)

*  mixing Router with Twitter App creates exitTimer thread per request
   `Github Issue 135 <https://github.com/twitter/finatra/pull/135>`__
   (`manjuraj <https://github.com/manjuraj>`__)

1.5.3
-----

`Full
Changelog <https://github.com/twitter/finatra/compare/1.5.2...1.5.3>`__

Closed
~~~~~~

*  Response body truncated `Github Issue
   120 <https://github.com/twitter/finatra/issues/120>`__

*  Add 2 methods in FinatraServer.scala for custom start stop Code
   `Github Issue 107 <https://github.com/twitter/finatra/issues/107>`__

**Merged pull requests:**

*  Adding shortcut methods to common http statuses `Github Issue
   128 <https://github.com/twitter/finatra/pull/128>`__
   (`grandbora <https://github.com/grandbora>`__)

*  maxRequestSize flag has no effect `Github Issue
   127 <https://github.com/twitter/finatra/pull/127>`__
   (`manjuraj <https://github.com/manjuraj>`__)

*  Add content-length: 0 for no content responses `Github Issue
   124 <https://github.com/twitter/finatra/pull/124>`__
   (`grandbora <https://github.com/grandbora>`__)

*  Updated SpecHelper to support a body for POST, PUT and OPTIONS
   methods `Github Issue
   123 <https://github.com/twitter/finatra/pull/123>`__
   (`mattweyant <https://github.com/mattweyant>`__)

*  Use bytes length for content-length instead of string length `Github
   Issue 117 <https://github.com/twitter/finatra/pull/117>`__
   (`beenokle <https://github.com/beenokle>`__)

*  Add helper for setting contentType `Github Issue
   115 <https://github.com/twitter/finatra/pull/115>`__
   (`murz <https://github.com/murz>`__)

1.5.2
-----

`Full
Changelog <https://github.com/twitter/finatra/compare/1.5.1...1.5.2>`__

Closed
~~~~~~

*  multipart/form-data regression `Github Issue
   101 <https://github.com/twitter/finatra/issues/101>`__

*  flight/bower and bootstrap built in `Github Issue
   63 <https://github.com/twitter/finatra/issues/63>`__

**Merged pull requests:**

*  upgrade mustache to 0.8.14 `Github Issue
   106 <https://github.com/twitter/finatra/pull/106>`__
   (`murz <https://github.com/murz>`__)

*  set Content-Length on static file responses `Github Issue
   102 <https://github.com/twitter/finatra/pull/102>`__
   (`zuercher <https://github.com/zuercher>`__)

*  Add support for Bower and use default bootstrap.css in new projects
   `Github Issue 99 <https://github.com/twitter/finatra/pull/99>`__
   (`armandocanals <https://github.com/armandocanals>`__)

1.5.1
-----

`Full
Changelog <https://github.com/twitter/finatra/compare/1.5.0a...1.5.1>`__

Closed
~~~~~~

*  1.7.x `Github Issue
   96 <https://github.com/twitter/finatra/issues/96>`__

*  Investigate automatic html escaping in mustache templating `Github
   Issue 91 <https://github.com/twitter/finatra/issues/91>`__

*  Missing share files? `Github Issue
   90 <https://github.com/twitter/finatra/issues/90>`__

*  Stats broken after twitter-server upgrade `Github Issue
   95 <https://github.com/twitter/finatra/issues/95>`__

*  Response tied to originating request `Github Issue
   86 <https://github.com/twitter/finatra/issues/86>`__

*  Test/Harden logging `Github Issue
   84 <https://github.com/twitter/finatra/issues/84>`__

*  LogLevel doesn't seem to work `Github Issue
   83 <https://github.com/twitter/finatra/issues/83>`__

*  enable full admin endpoints besides metrics.json `Github Issue
   74 <https://github.com/twitter/finatra/issues/74>`__

*  request.routeParams should be decoded `Github Issue
   68 <https://github.com/twitter/finatra/issues/68>`__

**Merged pull requests:**

*  Fix unicode rendering in json. Correct size of response is now set
   `Github Issue 97 <https://github.com/twitter/finatra/pull/97>`__
   (`yuzeh <https://github.com/yuzeh>`__)

*  enable HTML escaping in mustache templates `Github Issue
   92 <https://github.com/twitter/finatra/pull/92>`__
   (`zuercher <https://github.com/zuercher>`__)

1.5.0a
------

`Full
Changelog <https://github.com/twitter/finatra/compare/1.5.0...1.5.0a>`__

Closed
~~~~~~

*  0 deprecation/warnings `Github Issue
   17 <https://github.com/twitter/finatra/issues/17>`__

1.5.0
-----

`Full
Changelog <https://github.com/twitter/finatra/compare/finatra-1.4.1...1.5.0>`__

Closed
~~~~~~

*  filters for select routes only `Github Issue
   85 <https://github.com/twitter/finatra/issues/85>`__

*  using websockets `Github Issue
   81 <https://github.com/twitter/finatra/issues/81>`__

*  maven to sbt `Github Issue
   78 <https://github.com/twitter/finatra/issues/78>`__

*  support in release scripts for dual publishing scala 2.9 and 2.10
   `Github Issue 75 <https://github.com/twitter/finatra/issues/75>`__

*  PUT and PATCH command param issue `Github Issue
   71 <https://github.com/twitter/finatra/issues/71>`__

**Merged pull requests:**

*  Add Content-Length header as part of building the request. `Github
   Issue 82 <https://github.com/twitter/finatra/pull/82>`__
   (`BenWhitehead <https://github.com/BenWhitehead>`__)

*  FinatraServer should take the generic Filters, not SimpleFilters
   `Github Issue 76 <https://github.com/twitter/finatra/pull/76>`__
   (`pcalcado <https://github.com/pcalcado>`__)

1.4.1
-----

`Full
Changelog <https://github.com/twitter/finatra/compare/1.4.0...finatra-1.4.1>`__

Closed
~~~~~~

*  1.4.1 `Github Issue
   72 <https://github.com/twitter/finatra/issues/72>`__

*  Filter invoked 4 times per single request? `Github Issue
   69 <https://github.com/twitter/finatra/issues/69>`__

*  Filters not working `Github Issue
   66 <https://github.com/twitter/finatra/issues/66>`__

*  libthrift outdated `Github Issue
   65 <https://github.com/twitter/finatra/issues/65>`__

**Merged pull requests:**

*  Adding lazy service `Github Issue
   67 <https://github.com/twitter/finatra/pull/67>`__
   (`grandbora <https://github.com/grandbora>`__)

*  Fixed a bug with Inheritance using Mustache `Github Issue
   64 <https://github.com/twitter/finatra/pull/64>`__
   (`pranjaltech <https://github.com/pranjaltech>`__)

1.4.0
-----

`Full
Changelog <https://github.com/twitter/finatra/compare/finatra-1.4.0...1.4.0>`__

Closed
~~~~~~

*  port back apache's multiupload handler `Github Issue
   43 <https://github.com/twitter/finatra/issues/43>`__

*  move to com.twitter.common.metrics instead of ostrich.stats `Github
   Issue 42 <https://github.com/twitter/finatra/issues/42>`__

*  move to twitter-server once published `Github Issue
   41 <https://github.com/twitter/finatra/issues/41>`__

*  Add public/ dir in src/main/resources as new docroot `Github Issue
   39 <https://github.com/twitter/finatra/issues/39>`__

1.4.0
-----

`Full
Changelog <https://github.com/twitter/finatra/compare/1.3.9...finatra-1.4.0>`__

1.3.9
-----

`Full
Changelog <https://github.com/twitter/finatra/compare/finatra-1.3.9...1.3.9>`__

1.3.9
-----

`Full
Changelog <https://github.com/twitter/finatra/compare/1.3.8...finatra-1.3.9>`__

1.3.8
-----

`Full
Changelog <https://github.com/twitter/finatra/compare/finatra-1.3.8...1.3.8>`__

1.3.8
-----

`Full
Changelog <https://github.com/twitter/finatra/compare/1.3.7...finatra-1.3.8>`__

Closed
~~~~~~

*  Make mustache factory use baseTemplatePath local docroot and template
   path `Github Issue
   56 <https://github.com/twitter/finatra/issues/56>`__

**Merged pull requests:**

*  Concatenate local docroot and template path when forming
   mustacheFactory `Github Issue
   57 <https://github.com/twitter/finatra/pull/57>`__
   (`yuzeh <https://github.com/yuzeh>`__)

1.3.7
-----

`Full
Changelog <https://github.com/twitter/finatra/compare/finatra-1.3.7...1.3.7>`__

1.3.7
-----

`Full
Changelog <https://github.com/twitter/finatra/compare/finatra-1.3.4...finatra-1.3.7>`__

1.3.4
-----

`Full
Changelog <https://github.com/twitter/finatra/compare/finatra-1.3.3...finatra-1.3.4>`__

Closed
~~~~~~

*  handle param routing for static file handling `Github Issue
   55 <https://github.com/twitter/finatra/issues/55>`__

*  make redirects RFC compliant `Github Issue
   49 <https://github.com/twitter/finatra/issues/49>`__

*  Sending redirect require a body `Github Issue
   48 <https://github.com/twitter/finatra/issues/48>`__

*  support a "rails style" render.action to render arbitrary actions
   from any other action without a redirect `Github Issue
   44 <https://github.com/twitter/finatra/issues/44>`__

*  Startup / Shutdown hooks `Github Issue
   37 <https://github.com/twitter/finatra/issues/37>`__

**Merged pull requests:**

*  Support OPTIONS HTTP method `Github Issue
   53 <https://github.com/twitter/finatra/pull/53>`__
   (`theefer <https://github.com/theefer>`__)

*  Stying pass across the codebase. Fixing conventions. `Github Issue
   51 <https://github.com/twitter/finatra/pull/51>`__
   (`twoism <https://github.com/twoism>`__)

*  closes Github Issue 49 * make redirects match the RFC `Github Issue
   50 <https://github.com/twitter/finatra/pull/50>`__
   (`twoism <https://github.com/twoism>`__)

1.3.3
-----

`Full
Changelog <https://github.com/twitter/finatra/compare/finatra-1.3.2...finatra-1.3.3>`__

**Merged pull requests:**

*  fixed typing of jsonGenerator so it can be actually overridden
   `Github Issue 47 <https://github.com/twitter/finatra/pull/47>`__
   (`bmdhacks <https://github.com/bmdhacks>`__)

1.3.2
-----

`Full
Changelog <https://github.com/twitter/finatra/compare/finatra-1.3.1...finatra-1.3.2>`__

**Merged pull requests:**

*  allow json encoder to be overwritten `Github Issue
   46 <https://github.com/twitter/finatra/pull/46>`__
   (`bmdhacks <https://github.com/bmdhacks>`__)

*  shutdown the built server on shutdown `Github Issue
   40 <https://github.com/twitter/finatra/pull/40>`__
   (`sprsquish <https://github.com/sprsquish>`__)

1.3.1
-----

`Full
Changelog <https://github.com/twitter/finatra/compare/finatra-1.3.0...finatra-1.3.1>`__

Closed
~~~~~~

*  ./finatra update-readme no longer works `Github Issue
   34 <https://github.com/twitter/finatra/issues/34>`__

1.3.0
-----

`Full
Changelog <https://github.com/twitter/finatra/compare/finatra-1.2.2...finatra-1.3.0>`__

1.2.2
-----

`Full
Changelog <https://github.com/twitter/finatra/compare/finatra-1.2.0...finatra-1.2.2>`__

Closed
~~~~~~

*  ./finatra generator doesnt work on linux `Github Issue
   24 <https://github.com/twitter/finatra/issues/24>`__

**Merged pull requests:**

*  Handle downstream exceptions and display the error handler. `Github
   Issue 38 <https://github.com/twitter/finatra/pull/38>`__
   (`bmdhacks <https://github.com/bmdhacks>`__)

*  Force mustache partials to be uncached from the local filesystem in
   development mode. `Github Issue
   36 <https://github.com/twitter/finatra/pull/36>`__
   (`morria <https://github.com/morria>`__)

*  Fixing call to the request logger `Github Issue
   35 <https://github.com/twitter/finatra/pull/35>`__
   (`morria <https://github.com/morria>`__)

1.2.0
-----

`Full
Changelog <https://github.com/twitter/finatra/compare/finatra-1.1.1...finatra-1.2.0>`__

1.1.1
-----

`Full
Changelog <https://github.com/twitter/finatra/compare/finatra-1.1.0...finatra-1.1.1>`__

Closed
~~~~~~

*  Custom error handlers `Github Issue
   29 <https://github.com/twitter/finatra/issues/29>`__

**Merged pull requests:**

*  Fix Set-Cookier header bug in response `Github Issue
   31 <https://github.com/twitter/finatra/pull/31>`__
   (`hontent <https://github.com/hontent>`__)

1.1.0
-----

`Full
Changelog <https://github.com/twitter/finatra/compare/finatra-1.0.3...finatra-1.1.0>`__

Closed
~~~~~~

*  Publish to Maven Central `Github Issue
   23 <https://github.com/twitter/finatra/issues/23>`__

1.0.3
-----

`Full
Changelog <https://github.com/twitter/finatra/compare/finatra-1.0.2...finatra-1.0.3>`__

1.0.2
-----

`Full
Changelog <https://github.com/twitter/finatra/compare/finatra-1.0.1...finatra-1.0.2>`__

Closed
~~~~~~

*  Serve static files `Github Issue
   28 <https://github.com/twitter/finatra/issues/28>`__

1.0.1
-----

`Full
Changelog <https://github.com/twitter/finatra/compare/finatra-1.0.0...finatra-1.0.1>`__

Closed
~~~~~~

*  Unable to retrieve post parameters `Github Issue
   26 <https://github.com/twitter/finatra/issues/26>`__

**Merged pull requests:**

*  fix of post parameters `Github Issue
   27 <https://github.com/twitter/finatra/pull/27>`__
   (`mairbek <https://github.com/mairbek>`__)

*  Immutable instead of mutable map in tests `Github Issue
   25 <https://github.com/twitter/finatra/pull/25>`__
   (`mairbek <https://github.com/mairbek>`__)

1.0.0
-----

`Full
Changelog <https://github.com/twitter/finatra/compare/finatra-0.3.4...finatra-1.0.0>`__

Closed
~~~~~~

*  an config `Github Issue
   12 <https://github.com/twitter/finatra/issues/12>`__

0.3.4
-----

`Full
Changelog <https://github.com/twitter/finatra/compare/finatra-0.3.3...finatra-0.3.4>`__

Closed
~~~~~~

*  do a perf review `Github Issue
   13 <https://github.com/twitter/finatra/issues/13>`__

*  update docs `Github Issue
   8 <https://github.com/twitter/finatra/issues/8>`__

0.3.3
-----

`Full
Changelog <https://github.com/twitter/finatra/compare/finatra-0.3.2...finatra-0.3.3>`__

0.3.2
-----

`Full
Changelog <https://github.com/twitter/finatra/compare/finatra-0.2.4...finatra-0.3.2>`__

Closed
~~~~~~

*  allow insertion of userland filters into the finagle stack `Github
   Issue 15 <https://github.com/twitter/finatra/issues/15>`__

*  bubble up view/mustache errors `Github Issue
   14 <https://github.com/twitter/finatra/issues/14>`__

0.2.4
-----

`Full
Changelog <https://github.com/twitter/finatra/compare/finatra-0.2.3...finatra-0.2.4>`__

**Merged pull requests:**

*  Add Controller method callback timing `Github Issue
   21 <https://github.com/twitter/finatra/pull/21>`__
   (`franklinhu <https://github.com/franklinhu>`__)

0.2.3
-----

`Full
Changelog <https://github.com/twitter/finatra/compare/finatra-0.2.1...finatra-0.2.3>`__

**Merged pull requests:**

*  Pass controllers into AppService `Github Issue
   20 <https://github.com/twitter/finatra/pull/20>`__
   (`franklinhu <https://github.com/franklinhu>`__)

0.2.1
-----

`Full
Changelog <https://github.com/twitter/finatra/compare/finatra-0.2.0...finatra-0.2.1>`__

**Merged pull requests:**

*  Fix FinatraServer register for AbstractFinatraController type change
   `Github Issue 19 <https://github.com/twitter/finatra/pull/19>`__
   (`franklinhu <https://github.com/franklinhu>`__)

0.2.0
-----

`Full
Changelog <https://github.com/twitter/finatra/compare/finatra-0.1.10...finatra-0.2.0>`__

Closed
~~~~~~

*  regexed routes `Github Issue
   11 <https://github.com/twitter/finatra/issues/11>`__

*  PID management `Github Issue
   5 <https://github.com/twitter/finatra/issues/5>`__

**Merged pull requests:**

*  Add Travis CI status to README `Github Issue
   18 <https://github.com/twitter/finatra/pull/18>`__
   (`caniszczyk <https://github.com/caniszczyk>`__)

0.1.10
------

`Full
Changelog <https://github.com/twitter/finatra/compare/finatra-0.1.9...finatra-0.1.10>`__

0.1.9
-----

`Full
Changelog <https://github.com/twitter/finatra/compare/finatra-0.1.8...finatra-0.1.9>`__

0.1.8
-----

`Full
Changelog <https://github.com/twitter/finatra/compare/finatra-0.1.7...finatra-0.1.8>`__

Closed
~~~~~~

*  mvn package doesnt fully package `Github Issue
   16 <https://github.com/twitter/finatra/issues/16>`__

*  update gem `Github Issue
   7 <https://github.com/twitter/finatra/issues/7>`__

*  verify heroku uploads works `Github Issue
   6 <https://github.com/twitter/finatra/issues/6>`__

0.1.7
-----

`Full
Changelog <https://github.com/twitter/finatra/compare/finatra-0.1.6...finatra-0.1.7>`__

0.1.6
-----

`Full
Changelog <https://github.com/twitter/finatra/compare/finatra-0.1.5...finatra-0.1.6>`__

Closed
~~~~~~

*  unbreak file upload/form support `Github Issue
   10 <https://github.com/twitter/finatra/issues/10>`__

0.1.5
-----

`Full
Changelog <https://github.com/twitter/finatra/compare/finatra-0.1.3...finatra-0.1.5>`__

Closed
~~~~~~

*  add logging `Github Issue
   4 <https://github.com/twitter/finatra/issues/4>`__

0.1.3
-----

`Full
Changelog <https://github.com/twitter/finatra/compare/finatra-0.1.2...finatra-0.1.3>`__

0.1.2
-----

`Full
Changelog <https://github.com/twitter/finatra/compare/finatra-0.1.1...finatra-0.1.2>`__

Closed
~~~~~~

*  unbreak cookie support `Github Issue
   9 <https://github.com/twitter/finatra/issues/9>`__

0.1.1
-----

`Full
Changelog <https://github.com/twitter/finatra/compare/finatra-0.1.0...finatra-0.1.1>`__

0.1.0
-----

`Full
Changelog <https://github.com/twitter/finatra/compare/finatra-0.0.1...finatra-0.1.0>`__

0.0.1
-----

**Merged pull requests:**

*  Fix synchronization/correctness issues `Github Issue
   3 <https://github.com/twitter/finatra/pull/3>`__
   (`franklinhu <https://github.com/franklinhu>`__)

*  Fix HTTP response code for routes not found `Github Issue
   2 <https://github.com/twitter/finatra/pull/2>`__
   (`franklinhu <https://github.com/franklinhu>`__)

*  Fix template file resolving for packaged jarfiles `Github Issue
   1 <https://github.com/twitter/finatra/pull/1>`__
   (`franklinhu <https://github.com/franklinhu>`__)<|MERGE_RESOLUTION|>--- conflicted
+++ resolved
@@ -7,25 +7,26 @@
 Unreleased
 ----------
 
+Added
+~~~~~
+
+* finatra-jackson: Added @Pattern annotation to support to finatra/jackson for regex pattern
+  validation on string values
+
 19.1.0
 -------
 
 Added
 ~~~~~
 
-<<<<<<< HEAD
-* finatra-jackson: Added @Pattern annotation to support to finatra/jackson for regex pattern
-  validation on string values
-=======
 * finatra-kafka-streams: SumAggregator and CompositeSumAggregator only support enhanced window
-  aggregations for the sum operation. Deprecate SumAggregator and CompositeSumAggregator and create 
+  aggregations for the sum operation. Deprecate SumAggregator and CompositeSumAggregator and create
   an AggregatorTransformer class that can perform arbitrary aggregations. ``PHAB_ID=D257138``
 
 * finatra-streams: Open-source Finatra Streams. Finatra Streams is an integration
   between Kafka Streams and Finatra which we've been using internally at Twitter
   for the last year. The library is not currently open-source.
   ``PHAB_ID=D248408``
->>>>>>> a3e4c69b
 
 * inject-server: Add lint rule to alert when deprecated `util-logging` JUL flags from the
   `c.t.inject.server.DeprecatedLogging` trait are user defined. This trait was mixed-in
@@ -105,11 +106,11 @@
   now-removed `c.t.f.b.Server` have been modified or removed.
   ``PHAB_ID=D254339``
 
-* finatra-kafka-streams: Finatra Queryable State methods currently require the window size 
-  to be passed into query methods for windowed key value stores. This is unnecessary, as 
-  the queryable state class can be passed the window size at construction time. We also now 
-  save off all FinatraKeyValueStores in a global manager class to allow query services 
-  (e.g. thrift) to access the same KeyValueStore implementation that the FinatraTransformer 
+* finatra-kafka-streams: Finatra Queryable State methods currently require the window size
+  to be passed into query methods for windowed key value stores. This is unnecessary, as
+  the queryable state class can be passed the window size at construction time. We also now
+  save off all FinatraKeyValueStores in a global manager class to allow query services
+  (e.g. thrift) to access the same KeyValueStore implementation that the FinatraTransformer
   is using. ``PHAB_ID=D256920``
 
 Fixed
